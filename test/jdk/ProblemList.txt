###########################################################################
#
# Copyright (c) 2009, 2021, Oracle and/or its affiliates. All rights reserved.
# DO NOT ALTER OR REMOVE COPYRIGHT NOTICES OR THIS FILE HEADER.
#
# This code is free software; you can redistribute it and/or modify it
# under the terms of the GNU General Public License version 2 only, as
# published by the Free Software Foundation.
#
# This code is distributed in the hope that it will be useful, but WITHOUT
# ANY WARRANTY; without even the implied warranty of MERCHANTABILITY or
# FITNESS FOR A PARTICULAR PURPOSE.  See the GNU General Public License
# version 2 for more details (a copy is included in the LICENSE file that
# accompanied this code).
#
# You should have received a copy of the GNU General Public License version
# 2 along with this work; if not, write to the Free Software Foundation,
# Inc., 51 Franklin St, Fifth Floor, Boston, MA 02110-1301 USA.
#
# Please contact Oracle, 500 Oracle Parkway, Redwood Shores, CA 94065 USA
# or visit www.oracle.com if you need additional information or have any
# questions.
#
###########################################################################
#
# List of tests that should not be run by test/Makefile, for various reasons:
#   1. Does not run with jtreg -samevm mode
#   2. Causes problems in jtreg -samevm mode for jtreg or tests that follow it
#   3. The test is too slow or consumes too many system resources
#   4. The test fails when run on any official build systems
#
# It is possible that a test being on this list is a mistake, and that some
#   other test in samevm mode caused tests to fail, mistakes happen.
#
# Tests marked @ignore are not run by test/Makefile, but harmless to be listed.
#
# Tests that explicitly state "@run main/othervm ...", and are not listed here,
#   will be run in the same batch as the samevm tests.
#
# Shell tests are othervm by default.
#
# List items are testnames followed by labels, all MUST BE commented
#   as to why they are here and use a label:
#     generic-all   Problems on all platforms
#     generic-ARCH  Where ARCH is one of: x64, i586, ppc64, ppc64le, s390x, aarch64 etc.
#     OSNAME-all    Where OSNAME is one of: linux, windows, macosx, aix
#     OSNAME-ARCH   Specific on to one OSNAME and ARCH, e.g. macosx-x64
#     OSNAME-REV    Specific on to one OSNAME and REV, e.g. macosx-10.7.4
#
# More than one label is allowed but must be on the same line comma seperated,
# without spaces.
# If there are several lines mentioning the same test, the last one is used.
#
#############################################################################
#
# Running the tests:
#    cd test && make JT_HOME=jtreg_home PRODUCT_HOME=jdk_home jdk_all
#  Or instead of jdk_all, use any of the jdk_* targets.
#
# Samevm Notes:
#  * Although some tests may have only been seen to fail on some platforms,
#    they might be flagged as 'generic-all' because the problem they have
#    could cause hidden slowdowns on other platforms.
#    Most samevm problems will be generic-all, but windows usually dislikes
#    them the most.
#    Address already in use or connection errors indicate a generic port issue.
#    (this is not necessarily a samevm issue, but an issue for running the tests
#     on shared machines, two people or two test runs will collide).
#  * Samevm problem (windows in particular) is not closing all input/output
#  * Samevm problem when a test calls setSecurityManager()
#  * Samevm problem with setHttps*() is used? (not exactly sure here)
#  * Samevm problem when stuffing system properties with non Strings or anything
#  * Samevm problem when changing vm settings, or registering any vm actions
#  * Samevm problems with deleteOnExit(), if it must happen at end of test
#  * Samevm problems with URLClassLoader? (no details here)
#  * Samevm problems with dependence on predictable GC or finalizations
#
# Any of the above problems may mean the test needs to be flagged as "othervm".
#
#############################################################################
#
# Fixing the tests:
#
# Some tests just may need to be run with "othervm", and that can easily be
#   done by adding a @run line (or modifying any existing @run):
#      @run main/othervm NameOfMainClass
#   Make sure this @run follows any use of @library.
#   Otherwise, if the test is a samevm possibility, make sure the test is
#     cleaning up after itself, closing all streams, deleting temp files, etc.
#
# Keep in mind that the bug could be in many places, and even different per
#   platform, it could be a bug in any one of:
#      - the testcase
#      - the jdk (jdk classes, native code, or hotspot)
#      - the native compiler
#      - the javac compiler
#      - the OS (depends on what the testcase does)
#
# If you managed to really fix one of these tests, here is how you can
#    remove tests from this list:
#  1. Make sure test passes on all platforms with samevm, or mark it othervm
#  2. Make sure test passes on all platforms when run with it's entire group
#  3. Make sure both VMs are tested, -server and -client, if possible
#  4. Use your favorite build and test system to verify these results
#  5. Delete lines in this file, include the changes with your test changes
#
# You may need to repeat your testing 2 or even 3 times to verify good
#   results, some of these samevm failures are not very predictable.
#
#############################################################################

############################################################################

# jdk_awt

java/awt/event/MouseEvent/MouseClickTest/MouseClickTest.java 8168389 windows-all,macosx-all
java/awt/event/KeyEvent/SwallowKeyEvents/SwallowKeyEvents.java 8224055 macosx-all
java/awt/Focus/FocusOwnerFrameOnClick/FocusOwnerFrameOnClick.java 8081489 generic-all
java/awt/Focus/IconifiedFrameFocusChangeTest/IconifiedFrameFocusChangeTest.java 6849364 generic-all
java/awt/Focus/AutoRequestFocusTest/AutoRequestFocusToFrontTest.java 6848406 generic-all
java/awt/Focus/AutoRequestFocusTest/AutoRequestFocusSetVisibleTest.java 6848407 generic-all
java/awt/Focus/UnaccessibleChoice/AccessibleChoiceTest.java 8239801 macosx-all
java/awt/Frame/MaximizedUndecorated/MaximizedUndecorated.java 8022302 generic-all
java/awt/Frame/FrameLocation/FrameLocation.java 8238436 linux-all
java/awt/FileDialog/FileDialogIconTest/FileDialogIconTest.java 8160558 windows-all
java/awt/event/MouseWheelEvent/InfiniteRecursion/InfiniteRecursion.java 8060176 windows-all,macosx-all
java/awt/event/MouseWheelEvent/InfiniteRecursion/InfiniteRecursion_1.java 8060176 windows-all,macosx-all
java/awt/dnd/DropTargetEnterExitTest/MissedDragExitTest.java 8159694 linux-all
java/awt/dnd/MissingEventsOnModalDialog/MissingEventsOnModalDialogTest.java 8164464 linux-all,macosx-all
java/awt/dnd/URIListBetweenJVMsTest/URIListBetweenJVMsTest.java 8171510 macosx-all
javax/swing/dnd/7171812/bug7171812.java 8041447 macosx-all
java/awt/Focus/ChoiceFocus/ChoiceFocus.java 8169103 windows-all,macosx-all
java/awt/Focus/ClearLwQueueBreakTest/ClearLwQueueBreakTest.java 8198618 macosx-all
java/awt/Focus/ConsumeNextKeyTypedOnModalShowTest/ConsumeNextKeyTypedOnModalShowTest.java 6986252 macosx-all
java/awt/Focus/MouseClickRequestFocusRaceTest/MouseClickRequestFocusRaceTest.java 8194753 linux-all,macosx-all
java/awt/Focus/NoAutotransferToDisabledCompTest/NoAutotransferToDisabledCompTest.java 7152980 macosx-all
java/awt/Focus/SimpleWindowActivationTest/SimpleWindowActivationTest.java 8159599 macosx-all
java/awt/Focus/TypeAhead/TestFocusFreeze.java 8198622,6447537 macosx-all,windows-all,linux-all
java/awt/Focus/ToFrontFocusTest/ToFrontFocus.java 7156130 linux-all
java/awt/Focus/WrongKeyTypedConsumedTest/WrongKeyTypedConsumedTest.java 8169096 macosx-all
java/awt/event/KeyEvent/CorrectTime/CorrectTime.java 6626492 generic-all
java/awt/EventQueue/6980209/bug6980209.java 8198615 macosx-all
java/awt/Frame/ExceptionOnSetExtendedStateTest/ExceptionOnSetExtendedStateTest.java 8198237 macosx-all
java/awt/Frame/ShapeNotSetSometimes/ShapeNotSetSometimes.java 8144030 macosx-all,linux-all
java/awt/grab/EmbeddedFrameTest1/EmbeddedFrameTest1.java 7080150 macosx-all
java/awt/event/InputEvent/EventWhenTest/EventWhenTest.java 8168646 generic-all
java/awt/KeyboardFocusmanager/TypeAhead/SubMenuShowTest/SubMenuShowTest.java 8273520 macosx-all
java/awt/Mixing/AWT_Mixing/HierarchyBoundsListenerMixingTest.java 8049405 macosx-all
java/awt/Mixing/AWT_Mixing/OpaqueOverlappingChoice.java 8048171 generic-all
java/awt/Mixing/AWT_Mixing/JMenuBarOverlapping.java 8159451 linux-all,windows-all,macosx-all
java/awt/Mixing/AWT_Mixing/JSplitPaneOverlapping.java 6986109 generic-all
java/awt/Mixing/AWT_Mixing/JInternalFrameMoveOverlapping.java 6986109 windows-all
java/awt/Mixing/AWT_Mixing/MixingPanelsResizing.java 8049405 generic-all
java/awt/Mixing/AWT_Mixing/JComboBoxOverlapping.java 8049405 macosx-all
java/awt/Mixing/AWT_Mixing/JPopupMenuOverlapping.java 8049405 macosx-all
java/awt/Mixing/AWT_Mixing/JButtonInGlassPaneOverlapping.java 8158801 windows-all
java/awt/Mixing/AWT_Mixing/JButtonOverlapping.java 8158801 windows-all
java/awt/Mixing/AWT_Mixing/JColorChooserOverlapping.java 8158801 windows-all
java/awt/Mixing/AWT_Mixing/JEditorPaneInGlassPaneOverlapping.java 8158801 windows-all
java/awt/Mixing/AWT_Mixing/JEditorPaneOverlapping.java 8158801 windows-all
java/awt/Mixing/AWT_Mixing/JLabelInGlassPaneOverlapping.java 8158801 windows-all
java/awt/Mixing/AWT_Mixing/JLabelOverlapping.java 8158801 windows-all
java/awt/Mixing/AWT_Mixing/JListInGlassPaneOverlapping.java 8158801 windows-all
java/awt/Mixing/AWT_Mixing/JListOverlapping.java 8158801 windows-all
java/awt/Mixing/AWT_Mixing/JPanelInGlassPaneOverlapping.java 8158801 windows-all
java/awt/Mixing/AWT_Mixing/JPanelOverlapping.java 8158801 windows-all
java/awt/Mixing/AWT_Mixing/JProgressBarInGlassPaneOverlapping.java 8158801 windows-all
java/awt/Mixing/AWT_Mixing/JProgressBarOverlapping.java 8158801 windows-all
java/awt/Mixing/AWT_Mixing/JScrollBarInGlassPaneOverlapping.java 8158801 windows-all
java/awt/Mixing/AWT_Mixing/JScrollBarOverlapping.java 8158801 windows-all
java/awt/Mixing/AWT_Mixing/JSliderInGlassPaneOverlapping.java 8158801 windows-all
java/awt/Mixing/AWT_Mixing/JSliderOverlapping.java 8158801 windows-all
java/awt/Mixing/AWT_Mixing/JSpinnerInGlassPaneOverlapping.java 8158801 windows-all
java/awt/Mixing/AWT_Mixing/JSpinnerOverlapping.java 8158801 windows-all
java/awt/Mixing/AWT_Mixing/JTableInGlassPaneOverlapping.java 8158801 windows-all
java/awt/Mixing/AWT_Mixing/JTableOverlapping.java 8158801 windows-all
java/awt/Mixing/AWT_Mixing/JTextAreaInGlassPaneOverlapping.java 8158801 windows-all
java/awt/Mixing/AWT_Mixing/JTextAreaOverlapping.java 8158801 windows-all
java/awt/Mixing/AWT_Mixing/JTextFieldInGlassPaneOverlapping.java 8158801 windows-all
java/awt/Mixing/AWT_Mixing/JTextFieldOverlapping.java 8158801 windows-all
java/awt/Mixing/AWT_Mixing/JToggleButtonInGlassPaneOverlapping.java 8158801 windows-all
java/awt/Mixing/AWT_Mixing/JToggleButtonOverlapping.java 8158801 windows-all
java/awt/Mixing/MixingOnDialog.java 8225777 linux-all
java/awt/Mixing/NonOpaqueInternalFrame.java 7124549 macosx-all
java/awt/Focus/ActualFocusedWindowTest/ActualFocusedWindowRetaining.java 6829264 generic-all
java/awt/datatransfer/DragImage/MultiResolutionDragImageTest.java 8080982 generic-all
java/awt/datatransfer/SystemFlavorMap/AddFlavorTest.java 8079268 linux-all
java/awt/Toolkit/ScreenInsetsTest/ScreenInsetsTest.java 6829250 windows-all
java/awt/Toolkit/RealSync/Test.java 6849383 linux-all
java/awt/LightweightComponent/LightweightEventTest/LightweightEventTest.java 8159252 windows-all
java/awt/EventDispatchThread/HandleExceptionOnEDT/HandleExceptionOnEDT.java 8072110 macosx-all
java/awt/EventDispatchThread/LoopRobustness/LoopRobustness.java 8073636 macosx-all
java/awt/FullScreen/FullScreenInsets/FullScreenInsets.java 7019055,8266245 windows-all,linux-all,macosx-all
java/awt/Focus/8013611/JDK8013611.java 8175366 windows-all,macosx-all
java/awt/Focus/6981400/Test1.java 8029675 windows-all,macosx-all
java/awt/Focus/6981400/Test3.java 8173264 generic-all
java/awt/event/KeyEvent/ExtendedKeyCode/ExtendedKeyCodeTest.java 8169476 windows-all,macosx-all
java/awt/event/KeyEvent/KeyChar/KeyCharTest.java 8169474,8224055 macosx-all,windows-all
java/awt/event/KeyEvent/ExtendedModifiersTest/ExtendedModifiersTest.java 8129778 generic-all
java/awt/event/KeyEvent/KeyMaskTest/KeyMaskTest.java 8129778 generic-all
java/awt/event/KeyEvent/KeyTyped/CtrlASCII.java 8252713 linux-all
java/awt/event/MouseEvent/MouseButtonsAndKeyMasksTest/MouseButtonsAndKeyMasksTest.java 8129778 generic-all

java/awt/dnd/URIListToFileListBetweenJVMsTest/URIListToFileListBetweenJVMsTest.java 8194947 generic-all
java/awt/Frame/FramesGC/FramesGC.java 8079069 macosx-all
java/awt/GridLayout/LayoutExtraGaps/LayoutExtraGaps.java 8196100 windows-all
java/awt/Scrollbar/ScrollbarMouseWheelTest/ScrollbarMouseWheelTest.java 8196018 windows-all,linux-all
java/awt/TrayIcon/ActionCommand/ActionCommand.java 8150540 windows-all
java/awt/TrayIcon/ActionEventMask/ActionEventMask.java 8150540 windows-all
java/awt/TrayIcon/ActionEventTest/ActionEventTest.java 8150540,8242801 windows-all,macosx-all
java/awt/TrayIcon/ModalityTest/ModalityTest.java 8150540 windows-all,macosx-all
java/awt/TrayIcon/MouseEventMask/MouseEventMaskTest.java 8150540 windows-all
java/awt/TrayIcon/MouseMovedTest/MouseMovedTest.java 8150540 windows-all
java/awt/TrayIcon/SecurityCheck/FunctionalityCheck/FunctionalityCheck.java 8150540 windows-all
java/awt/TrayIcon/SystemTrayInstance/SystemTrayInstanceTest.java 8193543 linux-all
java/awt/TrayIcon/TrayIconEventModifiers/TrayIconEventModifiersTest.java 8150540 windows-all
java/awt/TrayIcon/TrayIconEvents/TrayIconEventsTest.java 8150540 windows-all
java/awt/TrayIcon/TrayIconMouseTest/TrayIconMouseTest.java 8150540 windows-all
java/awt/TrayIcon/TrayIconPopup/TrayIconPopupClickTest.java 8150540 windows-all,macosx-all
java/awt/TrayIcon/TrayIconPopup/TrayIconPopupTest.java 8150540 windows-all

java/awt/Window/ShapedAndTranslucentWindows/SetShapeAndClick.java 8197936 macosx-all
java/awt/Window/ShapedAndTranslucentWindows/SetShapeDynamicallyAndClick.java 8013450 macosx-all
java/awt/Window/ShapedAndTranslucentWindows/ShapedTranslucentWindowClick.java 8013450 macosx-all
java/awt/Window/MultiWindowApp/ChildAlwaysOnTopTest.java 8222323 windows-all
java/awt/Window/ShapedAndTranslucentWindows/FocusAWTTest.java 8222328 windows-all,linux-all,macosx-all
java/awt/Window/ShapedAndTranslucentWindows/Shaped.java  8222328 windows-all,linux-all,macosx-all
java/awt/Window/ShapedAndTranslucentWindows/ShapedByAPI.java 8222328 windows-all,linux-all,macosx-all
java/awt/Window/ShapedAndTranslucentWindows/ShapedTranslucent.java 8222328 windows-all,linux-all,macosx-all
java/awt/Window/ShapedAndTranslucentWindows/StaticallyShaped.java 8165218,8222328 windows-all,macosx-all,linux-all
java/awt/Window/ShapedAndTranslucentWindows/Translucent.java 8222328 windows-all,linux-all,macosx-all
java/awt/Window/AlwaysOnTop/AutoTestOnTop.java 6847593 linux-all
java/awt/Window/GrabSequence/GrabSequence.java 6848409 macosx-all,linux-all
java/awt/Window/LocationAtScreenCorner/LocationAtScreenCorner.java 8203371 linux-all
java/awt/font/TextLayout/TextLayoutBounds.java 8169188 generic-all
java/awt/image/BufferedImage/ICMColorDataTest/ICMColorDataTest.java 8233028 generic-all
java/awt/image/DrawImage/IncorrectAlphaSurface2SW.java 8056077 linux-all
java/awt/image/multiresolution/MultiresolutionIconTest.java 8169187,8252812 macosx-all,windows-all,linux-x64
java/awt/print/Headless/HeadlessPrinterJob.java 8196088 windows-all
sun/awt/datatransfer/SuplementaryCharactersTransferTest.java 8011371 generic-all
sun/awt/shell/ShellFolderMemoryLeak.java 8197794 windows-all
sun/java2d/DirectX/OnScreenRenderingResizeTest/OnScreenRenderingResizeTest.java 8022403 generic-all
sun/java2d/DirectX/OverriddenInsetsTest/OverriddenInsetsTest.java 8196102 generic-all
sun/java2d/DirectX/RenderingToCachedGraphicsTest/RenderingToCachedGraphicsTest.java 8196180 windows-all,macosx-all
sun/java2d/SunGraphics2D/EmptyClipRenderingTest.java 8144029 macosx-all,linux-all
sun/java2d/SunGraphics2D/DrawImageBilinear.java 8191406 generic-all
sun/java2d/SunGraphics2D/PolyVertTest.java 6986565 generic-all
sun/java2d/SunGraphics2D/SimplePrimQuality.java 6992007 generic-all
sun/java2d/SunGraphics2D/SourceClippingBlitTest/SourceClippingBlitTest.java 8196185 generic-all

sun/java2d/X11SurfaceData/SharedMemoryPixmapsTest/SharedMemoryPixmapsTest.sh 8221451 linux-all
java/awt/FullScreen/DisplayChangeVITest/DisplayChangeVITest.java 8169469,8273617 windows-all,macosx-aarch64
java/awt/FullScreen/UninitializedDisplayModeChangeTest/UninitializedDisplayModeChangeTest.java 8273617 macosx-all
java/awt/print/PrinterJob/PSQuestionMark.java 7003378 generic-all
java/awt/print/PrinterJob/GlyphPositions.java 7003378 generic-all
java/awt/Choice/ChoiceMouseWheelTest/ChoiceMouseWheelTest.java 6849371 macosx-all,linux-all
java/awt/Component/GetScreenLocTest/GetScreenLocTest.java 4753654 generic-all
java/awt/Component/SetEnabledPerformance/SetEnabledPerformance.java 8165863 macosx-all
java/awt/Clipboard/HTMLTransferTest/HTMLTransferTest.java 8017454 macosx-all
java/awt/Frame/MiscUndecorated/RepaintTest.java 8266244 macosx-aarch64
java/awt/Robot/ModifierRobotKey/ModifierRobotKeyTest.java 8157173 generic-all
java/awt/Modal/FileDialog/FileDialogAppModal1Test.java 7186009 macosx-all
java/awt/Modal/FileDialog/FileDialogAppModal2Test.java 7186009 macosx-all
java/awt/Modal/FileDialog/FileDialogAppModal3Test.java 7186009 macosx-all
java/awt/Modal/FileDialog/FileDialogAppModal4Test.java 7186009 macosx-all
java/awt/Modal/FileDialog/FileDialogAppModal5Test.java 7186009 macosx-all
java/awt/Modal/FileDialog/FileDialogAppModal6Test.java 7186009 macosx-all
java/awt/Modal/FileDialog/FileDialogDocModal1Test.java 7186009 macosx-all
java/awt/Modal/FileDialog/FileDialogDocModal2Test.java 7186009 macosx-all
java/awt/Modal/FileDialog/FileDialogDocModal3Test.java 7186009 macosx-all
java/awt/Modal/FileDialog/FileDialogDocModal4Test.java 7186009 macosx-all
java/awt/Modal/FileDialog/FileDialogDocModal5Test.java 7186009 macosx-all
java/awt/Modal/FileDialog/FileDialogDocModal6Test.java 7186009 macosx-all
java/awt/Modal/FileDialog/FileDialogDocModal7Test.java 7186009 macosx-all,linux-all
java/awt/Modal/FileDialog/FileDialogModal1Test.java 7186009 macosx-all
java/awt/Modal/FileDialog/FileDialogModal2Test.java 7186009 macosx-all
java/awt/Modal/FileDialog/FileDialogModal3Test.java 7186009 macosx-all
java/awt/Modal/FileDialog/FileDialogModal4Test.java 7186009 macosx-all
java/awt/Modal/FileDialog/FileDialogModal5Test.java 7186009 macosx-all
java/awt/Modal/FileDialog/FileDialogModal6Test.java 7186009 macosx-all
java/awt/Modal/FileDialog/FileDialogNonModal1Test.java 7186009 macosx-all
java/awt/Modal/FileDialog/FileDialogNonModal2Test.java 7186009 macosx-all,linux-all
java/awt/Modal/FileDialog/FileDialogNonModal3Test.java 7186009 macosx-all
java/awt/Modal/FileDialog/FileDialogNonModal4Test.java 7186009 macosx-all
java/awt/Modal/FileDialog/FileDialogNonModal5Test.java 7186009 macosx-all
java/awt/Modal/FileDialog/FileDialogNonModal6Test.java 7186009 macosx-all,linux-all
java/awt/Modal/FileDialog/FileDialogNonModal7Test.java 7186009 macosx-all,linux-all
java/awt/Modal/FileDialog/FileDialogTKModal1Test.java 8196430 generic-all
java/awt/Modal/FileDialog/FileDialogTKModal2Test.java 8196430 generic-all
java/awt/Modal/FileDialog/FileDialogTKModal3Test.java 8196430 generic-all
java/awt/Modal/FileDialog/FileDialogTKModal4Test.java 8196430 generic-all
java/awt/Modal/FileDialog/FileDialogTKModal5Test.java 8196430 generic-all
java/awt/Modal/FileDialog/FileDialogTKModal6Test.java 8196430 generic-all
java/awt/Modal/FileDialog/FileDialogTKModal7Test.java 8196430 macosx-all
java/awt/Modal/ModalBlockingTests/BlockingDDAppModalTest.java 8198665 macosx-all
java/awt/Modal/ModalBlockingTests/BlockingDDDocModalTest.java 8198665 macosx-all
java/awt/Modal/ModalBlockingTests/BlockingDDModelessTest.java 8198665 macosx-all
java/awt/Modal/ModalBlockingTests/BlockingDDNonModalTest.java 8198665 macosx-all
java/awt/Modal/ModalBlockingTests/BlockingDDSetModalTest.java 8198665 macosx-all
java/awt/Modal/ModalBlockingTests/BlockingDDToolkitModalTest.java 8198665 macosx-all
java/awt/Modal/ModalBlockingTests/BlockingDFAppModalTest.java 8198665 macosx-all
java/awt/Modal/ModalBlockingTests/BlockingDFSetModalTest.java 8198665 macosx-all
java/awt/Modal/ModalBlockingTests/BlockingDFToolkitModalTest.java 8198665 macosx-all
java/awt/Modal/ModalBlockingTests/BlockingDFWModeless1Test.java 8198665 macosx-all
java/awt/Modal/ModalBlockingTests/BlockingDFWModeless2Test.java 8198665 macosx-all
java/awt/Modal/ModalBlockingTests/BlockingDFWNonModal1Test.java 8198665 macosx-all
java/awt/Modal/ModalBlockingTests/BlockingDFWNonModal2Test.java 8198665 macosx-all
java/awt/Modal/ModalBlockingTests/BlockingDocModalTest.java 8198665 macosx-all
java/awt/Modal/ModalBlockingTests/BlockingFDModelessTest.java 8198665 macosx-all
java/awt/Modal/ModalBlockingTests/BlockingFDNonModalTest.java 8198665 macosx-all
java/awt/Modal/ModalBlockingTests/BlockingFDWDocModal1Test.java 8198665 macosx-all
java/awt/Modal/ModalBlockingTests/BlockingFDWDocModal2Test.java 8198665 macosx-all
java/awt/Modal/ModalBlockingTests/BlockingFDWDocModal3Test.java 8198665 macosx-all
java/awt/Modal/ModalBlockingTests/BlockingFDWDocModal4Test.java 8198665 macosx-all
java/awt/Modal/ModalBlockingTests/BlockingFDWModeless1Test.java 8198665 macosx-all
java/awt/Modal/ModalBlockingTests/BlockingFDWModeless2Test.java 8198665 macosx-all
java/awt/Modal/ModalBlockingTests/BlockingFDWModeless3Test.java 8198665 macosx-all
java/awt/Modal/ModalBlockingTests/BlockingFDWModeless4Test.java 8198665 macosx-all
java/awt/Modal/ModalBlockingTests/BlockingFDWNonModal1Test.java 8198665 macosx-all
java/awt/Modal/ModalBlockingTests/BlockingFDWNonModal2Test.java 8198665 macosx-all
java/awt/Modal/ModalBlockingTests/BlockingFDWNonModal3Test.java 8198665 macosx-all
java/awt/Modal/ModalBlockingTests/BlockingFDWNonModal4Test.java 8198665 macosx-all
java/awt/Modal/ModalBlockingTests/BlockingWindowsAppModal1Test.java 8198665 macosx-all
java/awt/Modal/ModalBlockingTests/BlockingWindowsAppModal2Test.java 8198665 macosx-all
java/awt/Modal/ModalBlockingTests/BlockingWindowsAppModal3Test.java 8198665 macosx-all
java/awt/Modal/ModalBlockingTests/BlockingWindowsAppModal4Test.java 8198665 macosx-all
java/awt/Modal/ModalBlockingTests/BlockingWindowsAppModal5Test.java 8198665 macosx-all
java/awt/Modal/ModalBlockingTests/BlockingWindowsAppModal6Test.java 8198665 macosx-all
java/awt/Modal/ModalBlockingTests/BlockingWindowsDocModal1Test.java 8198665 macosx-all
java/awt/Modal/ModalBlockingTests/BlockingWindowsDocModal2Test.java 8198665 macosx-all
java/awt/Modal/ModalBlockingTests/BlockingWindowsSetModal1Test.java 8198665 macosx-all
java/awt/Modal/ModalBlockingTests/BlockingWindowsSetModal2Test.java 8198665 macosx-all
java/awt/Modal/ModalBlockingTests/BlockingWindowsSetModal3Test.java 8198665 macosx-all
java/awt/Modal/ModalBlockingTests/BlockingWindowsSetModal4Test.java 8198665 macosx-all
java/awt/Modal/ModalBlockingTests/BlockingWindowsSetModal5Test.java 8198665 macosx-all
java/awt/Modal/ModalBlockingTests/BlockingWindowsSetModal6Test.java 8198665 macosx-all
java/awt/Modal/ModalBlockingTests/BlockingWindowsToolkitModal1Test.java 8198665 macosx-all
java/awt/Modal/ModalBlockingTests/BlockingWindowsToolkitModal2Test.java 8198665 macosx-all
java/awt/Modal/ModalBlockingTests/BlockingWindowsToolkitModal3Test.java 8198665 macosx-all
java/awt/Modal/ModalBlockingTests/BlockingWindowsToolkitModal4Test.java 8198665 macosx-all
java/awt/Modal/ModalBlockingTests/BlockingWindowsToolkitModal5Test.java 8198665 macosx-all
java/awt/Modal/ModalBlockingTests/BlockingWindowsToolkitModal6Test.java 8198665 macosx-all
java/awt/Modal/ModalBlockingTests/UnblockedDialogAppModalTest.java 8198665 macosx-all
java/awt/Modal/ModalBlockingTests/UnblockedDialogDocModalTest.java 8198665 macosx-all
java/awt/Modal/ModalBlockingTests/UnblockedDialogModelessTest.java 8198665 macosx-all
java/awt/Modal/ModalBlockingTests/UnblockedDialogNonModalTest.java 8198665 macosx-all
java/awt/Modal/ModalBlockingTests/UnblockedDialogSetModalTest.java 8198665 macosx-all
java/awt/Modal/ModalBlockingTests/UnblockedDialogToolkitModalTest.java 8198665 macosx-all
java/awt/Modal/ModalDialogOrderingTest/ModalDialogOrderingTest.java 8066259 macosx-all
java/awt/Modal/ModalExclusionTests/ApplicationExcludeFrameFileTest.java 8047179 linux-all,macosx-all
java/awt/Modal/ModalExclusionTests/ApplicationExcludeDialogFileTest.java 8047179 linux-all,macosx-all
java/awt/Modal/ModalExclusionTests/ApplicationExcludeDialogPageSetupTest.java 8196431 linux-all,macosx-all
java/awt/Modal/ModalExclusionTests/ApplicationExcludeDialogPrintSetupTest.java 8196431 linux-all,macosx-all
java/awt/Modal/ModalExclusionTests/ApplicationExcludeFramePageSetupTest.java 8196431 linux-all,macosx-all
java/awt/Modal/ModalExclusionTests/ApplicationExcludeFramePrintSetupTest.java 8196431 linux-all,macosx-all
java/awt/Modal/ModalExclusionTests/ToolkitExcludeFrameFileTest.java 8047179 linux-all,macosx-all
java/awt/Modal/ModalExclusionTests/ToolkitExcludeDialogFileTest.java 8047179 linux-all,macosx-all
java/awt/Modal/ModalExclusionTests/ToolkitExcludeDialogPageSetupTest.java 8196431 linux-all,macosx-all
java/awt/Modal/ModalExclusionTests/ToolkitExcludeDialogPrintSetupTest.java 8196431 linux-all,macosx-all
java/awt/Modal/ModalExclusionTests/ToolkitExcludeFramePageSetupTest.java 8196431 linux-all,macosx-all
java/awt/Modal/ModalExclusionTests/ToolkitExcludeFramePrintSetupTest.java 8196431 linux-all,macosx-all
java/awt/Modal/ModalFocusTransferTests/FocusTransferWDFAppModal2Test.java 8058813 windows-all
java/awt/Modal/ModalFocusTransferTests/FocusTransferWDFModeless2Test.java 8196191 windows-all
java/awt/Modal/ModalFocusTransferTests/FocusTransferDWFDocModalTest.java 8196432 linux-all,macosx-all
java/awt/Modal/ModalFocusTransferTests/FocusTransferDWFModelessTest.java 8196432 linux-all,macosx-all
java/awt/Modal/ModalFocusTransferTests/FocusTransferDWFNonModalTest.java 8196432 linux-all,macosx-all
java/awt/Modal/ModalFocusTransferTests/FocusTransferDialogsModelessTest.java 8196432 linux-all
java/awt/Modal/ModalFocusTransferTests/FocusTransferDialogsNonModalTest.java 8196432 linux-all
java/awt/Modal/ModalFocusTransferTests/FocusTransferFDWDocModalTest.java 8196432 linux-all
java/awt/Modal/ModalFocusTransferTests/FocusTransferFDWModelessTest.java 8196432 linux-all
java/awt/Modal/ModalFocusTransferTests/FocusTransferFDWNonModalTest.java 8196432 linux-all
java/awt/Modal/ModalFocusTransferTests/FocusTransferFWDAppModal1Test.java 8196432 linux-all,macosx-all
java/awt/Modal/ModalFocusTransferTests/FocusTransferFWDAppModal2Test.java 8196432 linux-all,macosx-all
java/awt/Modal/ModalFocusTransferTests/FocusTransferFWDAppModal3Test.java 8196432 linux-all,macosx-all
java/awt/Modal/ModalFocusTransferTests/FocusTransferFWDAppModal4Test.java 8196432 linux-all,macosx-all
java/awt/Modal/ModalFocusTransferTests/FocusTransferFWDDocModal1Test.java 8196432 linux-all,macosx-all
java/awt/Modal/ModalFocusTransferTests/FocusTransferFWDDocModal2Test.java 8196432 linux-all,macosx-all
java/awt/Modal/ModalFocusTransferTests/FocusTransferFWDDocModal3Test.java 8196432 linux-all,macosx-all
java/awt/Modal/ModalFocusTransferTests/FocusTransferFWDDocModal4Test.java 8196432 linux-all,macosx-all
java/awt/Modal/ModalFocusTransferTests/FocusTransferFWDModeless1Test.java 8196432 linux-all,macosx-all
java/awt/Modal/ModalFocusTransferTests/FocusTransferFWDModeless2Test.java 8196432 linux-all,macosx-all
java/awt/Modal/ModalFocusTransferTests/FocusTransferFWDModeless3Test.java 8196432 linux-all,macosx-all
java/awt/Modal/ModalFocusTransferTests/FocusTransferFWDModeless4Test.java 8196432 linux-all,macosx-all
java/awt/Modal/ModalFocusTransferTests/FocusTransferFWDNonModal1Test.java 8196432 linux-all,macosx-all
java/awt/Modal/ModalFocusTransferTests/FocusTransferFWDNonModal2Test.java 8196432 linux-all,macosx-all
java/awt/Modal/ModalFocusTransferTests/FocusTransferFWDNonModal3Test.java 8196432 linux-all,macosx-all
java/awt/Modal/ModalFocusTransferTests/FocusTransferFWDNonModal4Test.java 8196432 linux-all,macosx-all
java/awt/Modal/ModalFocusTransferTests/FocusTransferWDFDocModal2Test.java 8196432 linux-all
java/awt/Modal/ModalFocusTransferTests/FocusTransferWDFNonModal2Test.java 8196432 linux-all
java/awt/Modal/MultipleDialogs/MultipleDialogs1Test.java 8198665 macosx-all
java/awt/Modal/MultipleDialogs/MultipleDialogs2Test.java 8198665 macosx-all
java/awt/Modal/MultipleDialogs/MultipleDialogs3Test.java 8198665 macosx-all
java/awt/Modal/MultipleDialogs/MultipleDialogs4Test.java 8198665 macosx-all
java/awt/Modal/MultipleDialogs/MultipleDialogs5Test.java 8198665 macosx-all
java/awt/Mouse/EnterExitEvents/DragWindowOutOfFrameTest.java 8177326 macosx-all
java/awt/Mouse/EnterExitEvents/DragWindowTest.java 8023562 macosx-all
java/awt/Mouse/EnterExitEvents/ResizingFrameTest.java 8005021 macosx-all
java/awt/Mouse/EnterExitEvents/FullscreenEnterEventTest.java 8051455 macosx-all
java/awt/Mouse/MouseModifiersUnitTest/MouseModifiersUnitTest_Standard.java 7124407 macosx-all
java/awt/Mouse/RemovedComponentMouseListener/RemovedComponentMouseListener.java 8157170 macosx-all
java/awt/Modal/ToFront/DialogToFrontModeless1Test.java 8213530 linux-all
java/awt/Modal/ToFront/DialogToFrontNonModalTest.java 8221899 linux-all
java/awt/Modal/ToBack/ToBackAppModal1Test.java 8196441 linux-all,macosx-all
java/awt/Modal/ToBack/ToBackAppModal2Test.java 8196441 linux-all,macosx-all
java/awt/Modal/ToBack/ToBackAppModal3Test.java 8196441 linux-all,macosx-all
java/awt/Modal/ToBack/ToBackAppModal4Test.java 8196441 linux-all,macosx-all
java/awt/Modal/ToBack/ToBackAppModal5Test.java 8196441 macosx-all
java/awt/Modal/ToBack/ToBackAppModal6Test.java 8196441 linux-all
java/awt/Modal/ToBack/ToBackModal1Test.java 8196441 linux-all,macosx-all
java/awt/Modal/ToBack/ToBackModal2Test.java 8196441 linux-all,macosx-all
java/awt/Modal/ToBack/ToBackModal3Test.java 8196441 linux-all,macosx-all
java/awt/Modal/ToBack/ToBackModal4Test.java 8196441 linux-all,macosx-all
java/awt/Modal/ToBack/ToBackTKModal1Test.java 8196441 linux-all,macosx-all
java/awt/Modal/ToBack/ToBackTKModal2Test.java 8196441 linux-all,macosx-all
java/awt/Modal/ToBack/ToBackTKModal3Test.java 8196441 linux-all,macosx-all
java/awt/Modal/ToBack/ToBackTKModal4Test.java 8196441 linux-all,macosx-all
java/awt/Modal/ToBack/ToBackTKModal5Test.java 8196441 macosx-all
java/awt/Modal/ToBack/ToBackDocModal1Test.java 8196441 linux-all,macosx-all
java/awt/Modal/ToBack/ToBackDocModal2Test.java 8196441 linux-all,macosx-all
java/awt/Modal/ToBack/ToBackDocModal3Test.java 8196441 linux-all,macosx-all
java/awt/Modal/ToBack/ToBackDocModal4Test.java 8196441 linux-all,macosx-all
java/awt/Modal/ToBack/ToBackDocModal5Test.java 8196441 linux-all,macosx-all
java/awt/Modal/ToBack/ToBackModeless1Test.java 8196441 macosx-all,linux-all
java/awt/Modal/ToBack/ToBackModeless2Test.java 8196441 macosx-all,linux-all
java/awt/Modal/ToBack/ToBackModeless3Test.java 8196441 macosx-all,linux-all
java/awt/Modal/ToBack/ToBackModeless4Test.java 8196441 macosx-all,linux-all
java/awt/Modal/ToBack/ToBackModeless5Test.java 8196441 macosx-all
java/awt/Modal/ToBack/ToBackNonModal1Test.java 8196441 macosx-all,linux-all
java/awt/Modal/ToBack/ToBackNonModal2Test.java 8196441 macosx-all,linux-all
java/awt/Modal/ToBack/ToBackNonModal3Test.java 8196441 macosx-all,linux-all
java/awt/Modal/ToBack/ToBackNonModal4Test.java 8196441 macosx-all,linux-all
java/awt/Modal/ToBack/ToBackNonModal5Test.java 8196441 macosx-all
java/awt/Modal/OnTop/OnTopAppModal1Test.java 8198666 macosx-all
java/awt/Modal/OnTop/OnTopAppModal2Test.java 8198666 macosx-all
java/awt/Modal/OnTop/OnTopAppModal3Test.java 8198666 macosx-all
java/awt/Modal/OnTop/OnTopAppModal4Test.java 8198666 macosx-all
java/awt/Modal/OnTop/OnTopAppModal5Test.java 8198666 macosx-all
java/awt/Modal/OnTop/OnTopAppModal6Test.java 8198666 macosx-all
java/awt/Modal/OnTop/OnTopDocModal1Test.java 8198666 macosx-all
java/awt/Modal/OnTop/OnTopDocModal2Test.java 8198666 macosx-all
java/awt/Modal/OnTop/OnTopDocModal3Test.java 8198666 macosx-all
java/awt/Modal/OnTop/OnTopDocModal4Test.java 8198666 macosx-all
java/awt/Modal/OnTop/OnTopDocModal5Test.java 8198666 macosx-all
java/awt/Modal/OnTop/OnTopDocModal6Test.java 8198666 macosx-all
java/awt/Modal/OnTop/OnTopModal1Test.java 8198666 macosx-all
java/awt/Modal/OnTop/OnTopModal2Test.java 8198666 macosx-all
java/awt/Modal/OnTop/OnTopModal3Test.java 8198666 macosx-all
java/awt/Modal/OnTop/OnTopModal4Test.java 8198666 macosx-all
java/awt/Modal/OnTop/OnTopModal5Test.java 8198666 macosx-all
java/awt/Modal/OnTop/OnTopModal6Test.java 8198666 macosx-all
java/awt/Modal/OnTop/OnTopModeless1Test.java 8198666 macosx-all
java/awt/Modal/OnTop/OnTopModeless2Test.java 8198666 macosx-all
java/awt/Modal/OnTop/OnTopModeless3Test.java 8198666 macosx-all
java/awt/Modal/OnTop/OnTopModeless4Test.java 8198666 macosx-all
java/awt/Modal/OnTop/OnTopModeless5Test.java 8198666 macosx-all
java/awt/Modal/OnTop/OnTopModeless6Test.java 8198666 macosx-all
java/awt/Modal/OnTop/OnTopTKModal1Test.java 8198666 macosx-all
java/awt/Modal/OnTop/OnTopTKModal2Test.java 8198666 macosx-all
java/awt/Modal/OnTop/OnTopTKModal3Test.java 8198666 macosx-all
java/awt/Modal/OnTop/OnTopTKModal4Test.java 8198666 macosx-all
java/awt/Modal/OnTop/OnTopTKModal5Test.java 8198666 macosx-all
java/awt/Modal/OnTop/OnTopTKModal6Test.java 8198666 macosx-all
java/awt/List/SingleModeDeselect/SingleModeDeselect.java 8196367 windows-all
java/awt/SplashScreen/MultiResolutionSplash/MultiResolutionSplashTest.java 8061235 macosx-all
javax/print/PrintSEUmlauts/PrintSEUmlauts.java 8135174 generic-all
java/awt/font/TextLayout/LigatureCaretTest.java 8266312  generic-all
java/awt/image/VolatileImage/CustomCompositeTest.java 8199002 windows-all,linux-all
java/awt/image/VolatileImage/GradientPaints.java 8199003 linux-all
java/awt/JAWT/JAWT.sh 8197798 windows-all,linux-all
java/awt/Robot/RobotWheelTest/RobotWheelTest.java 8129827 generic-all
java/awt/datatransfer/ConstructFlavoredObjectTest/ConstructFlavoredObjectTest.java 8202860 linux-all
java/awt/dnd/DisposeFrameOnDragCrash/DisposeFrameOnDragTest.java 8202790 macosx-all,linux-all
java/awt/FileDialog/FilenameFilterTest/FilenameFilterTest.java 8202882 linux-all
java/awt/dnd/MissingDragExitEventTest/MissingDragExitEventTest.java 8030121 macosx-all,linux-all
java/awt/Choice/ChoicePopupLocation/ChoicePopupLocation.java 8202931 macosx-all,linux-all
java/awt/Focus/NonFocusableBlockedOwnerTest/NonFocusableBlockedOwnerTest.java 7124275 macosx-all
java/awt/Focus/TranserFocusToWindow/TranserFocusToWindow.java 6848810 macosx-all,linux-all
java/awt/FileDialog/ModalFocus/FileDialogModalFocusTest.java 8194751 linux-all
java/awt/image/VolatileImage/BitmaskVolatileImage.java 8133102 linux-all
java/awt/SplashScreen/MultiResolutionSplash/unix/UnixMultiResolutionSplashTest.java 8203004 linux-all
java/awt/Robot/AcceptExtraMouseButtons/AcceptExtraMouseButtons.java 7107528 linux-all,macosx-all
java/awt/Mouse/MouseDragEvent/MouseDraggedTest.java 8080676 linux-all
java/awt/Mouse/MouseModifiersUnitTest/MouseModifiersInKeyEvent.java 8157147 linux-all,windows-all,macosx-all
java/awt/Mouse/TitleBarDoubleClick/TitleBarDoubleClick.java 8148041 linux-all
java/awt/Toolkit/DesktopProperties/rfe4758438.java 8193547 linux-all
java/awt/Toolkit/ToolkitPropertyTest/ToolkitPropertyTest_Enable.java 6847163
java/awt/xembed/server/RunTestXEmbed.java 7034201 linux-all
java/awt/Modal/ModalFocusTransferTests/FocusTransferDialogsDocModalTest.java 8164473 linux-all
java/awt/im/memoryleak/InputContextMemoryLeakTest.java 8023814 linux-all
java/awt/Frame/DisposeParentGC/DisposeParentGC.java 8079786 macosx-all

java/awt/GraphicsDevice/DisplayModes/CycleDMImage.java 7099223,8274106 macosx-aarch64,linux-all,windows-all
java/awt/keyboard/AllKeyCode/AllKeyCode.java 8242930 macosx-all
java/awt/FullScreen/8013581/bug8013581.java 8169471 macosx-all
java/awt/event/MouseEvent/RobotLWTest/RobotLWTest.java 8233568 macosx-all
java/awt/event/MouseEvent/MultipleMouseButtonsTest/MultipleMouseButtonsTest.java 8233568 macosx-all
java/awt/event/MouseEvent/ClickDuringKeypress/ClickDuringKeypress.java 8233568 macosx-all
java/awt/event/KeyEvent/DeadKey/DeadKeyMacOSXInputText.java 8233568 macosx-all
java/awt/event/KeyEvent/DeadKey/deadKeyMacOSX.java 8233568 macosx-all
java/awt/Choice/ChoiceKeyEventReaction/ChoiceKeyEventReaction.java 7185258 macosx-all
java/awt/TrayIcon/RightClickWhenBalloonDisplayed/RightClickWhenBalloonDisplayed.java 8238720 windows-all
java/awt/PopupMenu/PopupMenuLocation.java 8238720 windows-all
java/awt/GridLayout/ComponentPreferredSize/ComponentPreferredSize.java 8238720 windows-all
java/awt/GridLayout/ChangeGridSize/ChangeGridSize.java   8238720 windows-all
java/awt/event/MouseEvent/FrameMouseEventAbsoluteCoordsTest/FrameMouseEventAbsoluteCoordsTest.java

# Several tests which fail sometimes on macos11
java/awt/Window/MainKeyWindowTest/TestMainKeyWindow.java 8265985 macosx-all
java/awt/security/WarningWindowDisposeTest/WarningWindowDisposeTest.java 8266059 macosx-all
java/awt/Robot/Delay/InterruptOfDelay.java 8265986 macosx-all
java/awt/MenuBar/TestNoScreenMenuBar.java 8265987 macosx-all

java/awt/Graphics2D/DrawString/DrawRotatedStringUsingRotatedFont.java 8266283 generic-all
java/awt/KeyboardFocusmanager/TypeAhead/ButtonActionKeyTest/ButtonActionKeyTest.java 8257529 windows-x64

java/awt/Window/GetScreenLocation/GetScreenLocationTest.java 8225787 linux-x64
java/awt/Dialog/MakeWindowAlwaysOnTop/MakeWindowAlwaysOnTop.java 8266243 macosx-aarch64
java/awt/dnd/BadSerializationTest/BadSerializationTest.java 8277817 linux-x64,windows-x64
java/awt/GraphicsDevice/CheckDisplayModes.java 8266242 macosx-aarch64

############################################################################

# jdk_beans

java/beans/Introspector/8132566/OverridePropertyInfoTest.java   8132565 generic-all
java/beans/Introspector/8132566/OverrideUserDefPropertyInfoTest.java 8132565 generic-all

java/beans/XMLEncoder/Test6570354.java 8015593 macosx-all

############################################################################

# jdk_foreign

java/foreign/TestMismatch.java 8249684 macosx-all

############################################################################

# jdk_lang

java/lang/ProcessHandle/InfoTest.java                           8211847 aix-ppc64
java/lang/invoke/LFCaching/LFMultiThreadCachingTest.java        8151492 generic-all
java/lang/invoke/LFCaching/LFGarbageCollectedTest.java          8078602 generic-all
java/lang/invoke/lambda/LambdaFileEncodingSerialization.java    8249079 linux-x64
java/lang/invoke/RicochetTest.java                              8251969 generic-all
java/lang/Enum/ConstantDirectoryOptimalCapacity.java            8282120 generic-all

############################################################################

# jdk_instrument

java/lang/instrument/RedefineBigClass.sh                        8065756 generic-all
java/lang/instrument/RetransformBigClass.sh                     8065756 generic-all

############################################################################

# jdk_io

java/io/pathNames/GeneralWin32.java                             8180264 windows-all
java/io/File/createTempFile/SpecialTempFile.java                8274122 windows11

############################################################################

# jdk_management

com/sun/management/OperatingSystemMXBean/GetProcessCpuLoad.java 8030957 aix-all
com/sun/management/OperatingSystemMXBean/GetSystemCpuLoad.java  8030957 aix-all

java/lang/management/MemoryMXBean/Pending.java                  8158837 generic-all
java/lang/management/MemoryMXBean/PendingAllGC.sh               8158837 generic-all
java/lang/management/ThreadMXBean/ThreadMXBeanStateTest.java    8247426 generic-all

sun/management/jdp/JdpDefaultsTest.java                         8241865 linux-aarch64,macosx-all
sun/management/jdp/JdpJmxRemoteDynamicPortTest.java             8241865 macosx-all
sun/management/jdp/JdpSpecificAddressTest.java                  8241865 macosx-all

############################################################################

# jdk_jmx

javax/management/MBeanServer/OldMBeanServerTest.java            8030957 aix-all

javax/management/monitor/DerivedGaugeMonitorTest.java           8042211 generic-all

javax/management/remote/mandatory/notif/NotifReconnectDeadlockTest.java 8042215 generic-all

javax/management/remote/mandatory/connection/RMIConnector_NPETest.java 8267887 generic-all

############################################################################

# jdk_net

java/net/MulticastSocket/NoLoopbackPackets.java                 7122846 macosx-all
java/net/MulticastSocket/SetLoopbackMode.java                   7122846 macosx-all

java/net/MulticastSocket/Test.java                              7145658 macosx-all

java/net/MulticastSocket/SetGetNetworkInterfaceTest.java        8219083 windows-all

java/net/ServerSocket/AcceptInheritHandle.java                  8211854 aix-ppc64

############################################################################

# jdk_nio

java/nio/channels/DatagramChannel/Unref.java                    8233519 generic-all

java/nio/channels/AsynchronousSocketChannel/StressLoopback.java 8211851 aix-ppc64

java/nio/channels/DatagramChannel/ManySourcesAndTargets.java    8264385 macosx-aarch64

############################################################################

# jdk_rmi

java/rmi/server/Unreferenced/finiteGCLatency/FiniteGCLatency.java 7140992 generic-all

java/rmi/transport/rapidExportUnexport/RapidExportUnexport.java 7146541 linux-all

java/rmi/transport/checkLeaseInfoLeak/CheckLeaseLeak.java       7191877 generic-all

java/rmi/registry/readTest/CodebaseTest.java                    8173324 windows-all

java/rmi/Naming/DefaultRegistryPort.java                        8005619 windows-all
java/rmi/Naming/legalRegistryNames/LegalRegistryNames.java      8005619 windows-all

############################################################################

# jdk_sctp

com/sun/nio/sctp/SctpMultiChannel/SendFailed.java               8141694 linux-all

com/sun/nio/sctp/SctpMultiChannel/SocketOptionTests.java        8141694 linux-all

com/sun/nio/sctp/SctpChannel/SocketOptionTests.java             8141694 linux-all

############################################################################

# jdk_security

sun/security/pkcs11/sslecc/ClientJSSEServerJSSE.java            8161536 generic-all

sun/security/tools/keytool/ListKeychainStore.sh                 8156889 macosx-all

sun/security/tools/jarsigner/warnings/BadKeyUsageTest.java      8026393 generic-all

javax/net/ssl/ServerName/SSLEngineExplorerMatchedSNI.java       8212096 generic-all
javax/net/ssl/DTLS/CipherSuite.java                             8202059 macosx-x64

sun/security/provider/KeyStore/DKSTest.sh                       8180266 windows-all

security/infra/java/security/cert/CertPathValidator/certification/ActalisCA.java  8224768 generic-all

sun/security/smartcardio/TestChannel.java                       8039280 generic-all
sun/security/smartcardio/TestConnect.java                       8039280 generic-all
sun/security/smartcardio/TestConnectAgain.java                  8039280 generic-all
sun/security/smartcardio/TestControl.java                       8039280 generic-all
sun/security/smartcardio/TestDefault.java                       8039280 generic-all
sun/security/smartcardio/TestDirect.java                        8039280 generic-all
sun/security/smartcardio/TestExclusive.java                     8039280 generic-all
sun/security/smartcardio/TestMultiplePresent.java               8039280 generic-all
sun/security/smartcardio/TestPresent.java                       8039280 generic-all
sun/security/smartcardio/TestTransmit.java                      8039280 generic-all
com/sun/crypto/provider/Cipher/DES/PerformanceTest.java         8039280 generic-all
com/sun/security/auth/callback/TextCallbackHandler/Default.java 8039280 generic-all
com/sun/security/auth/callback/TextCallbackHandler/Password.java 8039280 generic-all
com/sun/security/sasl/gsskerb/AuthOnly.java                     8039280 generic-all
com/sun/security/sasl/gsskerb/ConfSecurityLayer.java            8039280 generic-all
com/sun/security/sasl/gsskerb/NoSecurityLayer.java              8039280 generic-all
javax/security/auth/kerberos/KerberosHashEqualsTest.java        8039280 generic-all
javax/security/auth/kerberos/KerberosTixDateTest.java           8039280 generic-all
sun/security/provider/PolicyFile/GrantAllPermToExtWhenNoPolicy.java 8039280 generic-all
sun/security/provider/PolicyParser/ExtDirsChange.java           8039280 generic-all
sun/security/provider/PolicyParser/PrincipalExpansionError.java 8039280 generic-all
sun/security/ssl/SSLSessionImpl/NoInvalidateSocketException.java 8277970 linux-all,macosx-x64

############################################################################

# jdk_sound
javax/sound/sampled/DirectAudio/bug6372428.java                      8055097 generic-all
javax/sound/sampled/Clip/bug5070081.java                             8055097 generic-all
javax/sound/sampled/DataLine/LongFramePosition.java                  8055097 generic-all

javax/sound/sampled/Clip/Drain/ClipDrain.java          7062792 generic-all

javax/sound/sampled/Mixers/DisabledAssertionCrash.java 7067310 generic-all

javax/sound/midi/Sequencer/Recording.java 8167580,8265485 linux-all,macosx-aarch64
javax/sound/midi/Sequencer/MetaCallback.java 8178698 linux-all
javax/sound/midi/Sequencer/Looping.java 8136897 generic-all

############################################################################

# jdk_imageio

############################################################################

# jdk_swing

javax/swing/plaf/basic/BasicTextUI/8001470/bug8001470.java 8233177 linux-all,windows-all

javax/swing/border/TestTitledBorderLeak.java 8213531 linux-all
javax/swing/JWindow/ShapedAndTranslucentWindows/ShapedTranslucentPerPixelTranslucentGradient.java 8233582 linux-all
javax/swing/JWindow/ShapedAndTranslucentWindows/ShapedPerPixelTranslucentGradient.java 8233582 linux-all
javax/swing/JWindow/ShapedAndTranslucentWindows/PerPixelTranslucentSwing.java 8194128 macosx-all
javax/swing/JWindow/ShapedAndTranslucentWindows/SetShapeAndClickSwing.java 8013450 macosx-all
javax/swing/JWindow/ShapedAndTranslucentWindows/TranslucentJComboBox.java 8024627 macosx-all
# The next test below is an intermittent failure
javax/swing/JTree/DnD/LastNodeLowerHalfDrop.java 8159131 linux-all
javax/swing/JTree/4633594/JTreeFocusTest.java 8173125 macosx-all
javax/swing/AbstractButton/6711682/bug6711682.java 8060765 windows-all,macosx-all
javax/swing/JFileChooser/4524490/bug4524490.java 8042380 generic-all
javax/swing/JFileChooser/6396844/TwentyThousandTest.java 8198003 generic-all
javax/swing/JPopupMenu/6580930/bug6580930.java 7124313 macosx-all
javax/swing/JPopupMenu/6800513/bug6800513.java 7184956 macosx-all
javax/swing/JTabbedPane/8007563/Test8007563.java 8051591 generic-all
javax/swing/JTabbedPane/4624207/bug4624207.java 8064922 macosx-all
javax/swing/SwingUtilities/TestBadBreak/TestBadBreak.java 8160720 generic-all
javax/swing/text/DefaultCaret/HidingSelection/HidingSelectionTest.java 8194048 windows-all
javax/swing/text/DefaultCaret/HidingSelection/MultiSelectionTest.java 8213562 linux-all
javax/swing/JFileChooser/6798062/bug6798062.java 8146446 windows-all
javax/swing/JPopupMenu/4870644/bug4870644.java 8194130 macosx-all,linux-all
javax/swing/PopupFactory/6276087/NonOpaquePopupMenuTest.java 8065099,8208565 macosx-all,linux-all
javax/swing/dnd/8139050/NativeErrorsInTableDnD.java 8202765  macosx-all,linux-all
javax/swing/Popup/TaskbarPositionTest.java 8065097 macosx-all,linux-all
javax/swing/JEditorPane/6917744/bug6917744.java 8213124 macosx-all
javax/swing/JRootPane/4670486/bug4670486.java 8042381 macosx-all
javax/swing/JButton/8151303/PressedIconTest.java 8266246 macosx-aarch64
javax/swing/JMenuItem/ActionListenerCalledTwice/ActionListenerCalledTwiceTest.java 8273573 macosx-all

# Several tests which fail on some hidpi systems/macosx12-aarch64 system
java/awt/Window/8159168/SetShapeTest.java 8274106 macosx-aarch64
java/awt/image/multiresolution/MultiResolutionJOptionPaneIconTest.java 8274106 macosx-aarch64
javax/swing/JFrame/8175301/ScaledFrameBackgroundTest.java 8274106 macosx-aarch64
javax/swing/text/html/StyleSheet/bug4936917.java 8277816 macosx-aarch64
javax/swing/plaf/metal/MetalGradient/8163193/ButtonGradientTest.java  8277816 macosx-aarch64
javax/swing/JInternalFrame/8160248/JInternalFrameDraggingTest.java  8277816 macosx-aarch64
javax/swing/JInternalFrame/8069348/bug8069348.java 8277816 macosx-aarch64
java/awt/Robot/HiDPIScreenCapture/ScreenCaptureTest.java  8277816 macosx-aarch64
java/awt/Robot/CheckCommonColors/CheckCommonColors.java 8277816 macosx-aarch64
java/awt/ColorClass/AlphaColorTest.java 8277816 macosx-aarch64
java/awt/AlphaComposite/WindowAlphaCompositeTest.java 8277816 macosx-aarch64

# macos12 failure
javax/swing/JMenu/4515762/bug4515762.java 8276074 macosx-all

sanity/client/SwingSet/src/ToolTipDemoTest.java 8225012 windows-all,macosx-all
sanity/client/SwingSet/src/ScrollPaneDemoTest.java 8225013 linux-all
sanity/client/SwingSet/src/ButtonDemoScreenshotTest.java 8265770 macosx-all
javax/swing/JTree/4908142/bug4908142.java 8278348 macosx-all
javax/swing/JTable/8236907/LastVisibleRow.java 8284619 macosx-all

############################################################################

# jdk_text

############################################################################

# jdk_time

############################################################################

# core_tools

tools/jlink/plugins/CompressorPluginTest.java                   8247407 generic-all

############################################################################

# jdk_jdi

com/sun/jdi/RepStep.java                                        8043571 generic-all

com/sun/jdi/NashornPopFrameTest.java                            8225620 generic-all

com/sun/jdi/InvokeHangTest.java                                 8218463 linux-all

com/sun/jdi/AfterThreadDeathTest.java                           8232839 linux-all

############################################################################

# jdk_time

############################################################################

# jdk_util

java/util/Locale/LocaleProvidersRun.java                        8268379 macosx-x64
sun/util/locale/provider/CalendarDataRegression.java            8268379 macosx-x64

############################################################################

# jdk_instrument

############################################################################

# svc_tools

sun/tools/jhsdb/BasicLauncherTest.java                          8228649 linux-ppc64,linux-ppc64le

sun/tools/jstatd/TestJstatdDefaults.java                        8081569,8226420 windows-all
sun/tools/jstatd/TestJstatdRmiPort.java                         8226420,8251259 windows-all
sun/tools/jstatd/TestJstatdServer.java                          8081569,8226420 windows-all

sun/tools/jstat/jstatLineCounts1.sh                             8268211 linux-aarch64
sun/tools/jstat/jstatLineCounts2.sh                             8268211 linux-aarch64
sun/tools/jstat/jstatLineCounts3.sh                             8268211 linux-aarch64
sun/tools/jstat/jstatLineCounts4.sh                             8268211 linux-aarch64

############################################################################

# jdk_other

javax/rmi/ssl/SSLSocketParametersTest.sh                        8162906 generic-all

javax/script/Test7.java                                         8239361 generic-all

############################################################################

# jdk_jfr

jdk/jfr/event/runtime/TestNetworkUtilizationEvent.java          8228990 macosx-all,linux-all,windows-all
jdk/jfr/event/compiler/TestCodeSweeper.java                     8225209 generic-all
jdk/jfr/event/os/TestThreadContextSwitches.java                 8247776 windows-all
jdk/jfr/startupargs/TestStartName.java                          8214685 windows-x64
jdk/jfr/startupargs/TestStartDuration.java                      8214685 windows-x64
jdk/jfr/api/consumer/recordingstream/TestOnEvent.java           8255404 linux-x64
jdk/jfr/jvm/TestWaste.java                                      8282427 generic-all

############################################################################

# jdk_internal

############################################################################

# jdk_jpackage

############################################################################

# Client manual tests

java/awt/event/MouseEvent/SpuriousExitEnter/SpuriousExitEnter_1.java 7131438,8022539 generic-all
java/awt/event/MouseEvent/SpuriousExitEnter/SpuriousExitEnter_2.java 7131438,8022539 generic-all
java/awt/Modal/WsDisabledStyle/CloseBlocker/CloseBlocker.java 7187741 linux-all,macosx-all
java/awt/xembed/server/TestXEmbedServerJava.java 8001150,8004031 generic-all
javax/swing/JFileChooser/6698013/bug6698013.java 8024419 macosx-all
javax/swing/JColorChooser/8065098/bug8065098.java 8065647 macosx-all
java/awt/Modal/PrintDialogsTest/PrintDialogsTest.java 8068378 generic-all
java/awt/dnd/DnDFileGroupDescriptor/DnDFileGroupDescriptor.html 8080185 macosx-all,linux-all
javax/swing/JTabbedPane/4666224/bug4666224.html 8144124  macosx-all
java/awt/event/MouseEvent/AltGraphModifierTest/AltGraphModifierTest.java 8162380 generic-all
java/awt/image/VolatileImage/VolatileImageConfigurationTest.java 8171069 macosx-all,linux-all
java/awt/Modal/InvisibleParentTest/InvisibleParentTest.java 8172245 linux-all
java/awt/print/Dialog/RestoreActiveWindowTest/RestoreActiveWindowTest.java 8185429 macosx-all
java/awt/TrayIcon/DblClickActionEventTest/DblClickActionEventTest.html 8203867 macosx-all
java/awt/Frame/FrameStateTest/FrameStateTest.html 8203920 macosx-all,linux-all
javax/swing/SwingUtilities/TestTextPosInPrint.java 8227025 windows-all
java/awt/print/PrinterJob/ScaledText/ScaledText.java 8231226 macosx-all
java/awt/font/TextLayout/TestJustification.html 8250791 macosx-all
javax/swing/JTabbedPane/4209065/bug4209065.java 8251177 macosx-all
java/awt/TrayIcon/DragEventSource/DragEventSource.java 8252242 macosx-all
java/awt/FileDialog/DefaultFocusOwner/DefaultFocusOwner.java 7187728 macosx-all,linux-all
java/awt/FileDialog/RegexpFilterTest/RegexpFilterTest.html 7187728 macosx-all,linux-all
java/awt/print/PageFormat/Orient.java 8016055 macosx-all
java/awt/TextArea/TextAreaCursorTest/HoveringAndDraggingTest.java 8024986 macosx-all,linux-all
java/awt/event/MouseEvent/SpuriousExitEnter/SpuriousExitEnter.java 8254841 macosx-all
java/awt/Focus/AppletInitialFocusTest/AppletInitialFocusTest1.java 8256289 windows-x64
java/awt/FullScreen/TranslucentWindow/TranslucentWindow.java 8258103 linux-all
java/awt/Focus/FrameMinimizeTest/FrameMinimizeTest.java 8016266 linux-x64


############################################################################

# Loom specific

com/sun/jdi/EATests.java#id0                                    8264699 generic-all

<<<<<<< HEAD
jdk/jfr/event/runtime/TestClassLoaderStatsEvent.java            8247965 generic-all
jdk/jfr/tool/TestPrintXML.java                                  8278262 generic-all
jdk/jfr/threading/TestDeepVirtualStackTrace.java                8283068 macosx-aarch64
=======
java/lang/Thread/virtual/PreviewFeaturesNotEnabled.java         0000000 generic-all
jdk/incubator/concurrent/ScopeLocal/Stress.java                 0000000 generic-all
>>>>>>> ae69a635
<|MERGE_RESOLUTION|>--- conflicted
+++ resolved
@@ -872,12 +872,3 @@
 # Loom specific
 
 com/sun/jdi/EATests.java#id0                                    8264699 generic-all
-
-<<<<<<< HEAD
-jdk/jfr/event/runtime/TestClassLoaderStatsEvent.java            8247965 generic-all
-jdk/jfr/tool/TestPrintXML.java                                  8278262 generic-all
-jdk/jfr/threading/TestDeepVirtualStackTrace.java                8283068 macosx-aarch64
-=======
-java/lang/Thread/virtual/PreviewFeaturesNotEnabled.java         0000000 generic-all
-jdk/incubator/concurrent/ScopeLocal/Stress.java                 0000000 generic-all
->>>>>>> ae69a635
