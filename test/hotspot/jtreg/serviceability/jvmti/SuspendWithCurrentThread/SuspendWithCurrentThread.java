/*
 * Copyright (c) 2019, 2021, Oracle and/or its affiliates. All rights reserved.
 * DO NOT ALTER OR REMOVE COPYRIGHT NOTICES OR THIS FILE HEADER.
 *
 * This code is free software; you can redistribute it and/or modify it
 * under the terms of the GNU General Public License version 2 only, as
 * published by the Free Software Foundation.
 *
 * This code is distributed in the hope that it will be useful, but WITHOUT
 * ANY WARRANTY; without even the implied warranty of MERCHANTABILITY or
 * FITNESS FOR A PARTICULAR PURPOSE.  See the GNU General Public License
 * version 2 for more details (a copy is included in the LICENSE file that
 * accompanied this code).
 *
 * You should have received a copy of the GNU General Public License version
 * 2 along with this work; if not, write to the Free Software Foundation,
 * Inc., 51 Franklin St, Fifth Floor, Boston, MA 02110-1301 USA.
 *
 * Please contact Oracle, 500 Oracle Parkway, Redwood Shores, CA 94065 USA
 * or visit www.oracle.com if you need additional information or have any
 * questions.
 */

/*
 * @test
 * @bug 8231595
 * @summary [TEST] develop a test case for SuspendThreadList including current thread
 * @requires vm.jvmti
 * @library /test/lib
 * @compile SuspendWithCurrentThread.java
 * @run main/othervm/native -agentlib:SuspendWithCurrentThread SuspendWithCurrentThread SuspenderIndex=first
 * @run main/othervm/native -agentlib:SuspendWithCurrentThread SuspendWithCurrentThread SuspenderIndex=last
 */

import java.io.PrintStream;

public class SuspendWithCurrentThread {
    private static final String AGENT_LIB = "SuspendWithCurrentThread";
    private static final String SUSPENDER_OPT = "SuspenderIndex=";
    private static final int THREADS_COUNT = 10;

    private static void log(String msg) { System.out.println(msg); }

    private static native void    registerTestedThreads(Thread[] threads);
    private static native boolean checkTestedThreadsSuspended();
    private static native void    resumeTestedThreads();
    private static native void    releaseTestedThreadsInfo();

    // The suspender thread index defines the thread which has to suspend
    // the tested threads including itself with the JVMTI SuspendThreadList
    private static int suspenderIndex;

    public static void main(String args[]) throws Exception {
        try {
            System.loadLibrary(AGENT_LIB);
            log("Loaded library: " + AGENT_LIB);
        } catch (UnsatisfiedLinkError ule) {
            log("Failed to load library: " + AGENT_LIB);
            log("java.library.path: " + System.getProperty("java.library.path"));
            throw ule;
        }
        if (args.length != 1) {
            throw new RuntimeException("Main: wrong arguments count: " + args.length + ", expected: 1");
        }
        String arg = args[0];
        if (arg.equals(SUSPENDER_OPT + "first")) {
            suspenderIndex = 0;
        } else if (arg.equals(SUSPENDER_OPT + "last")) {
            suspenderIndex = THREADS_COUNT - 1;
        } else {
            throw new RuntimeException("Main: wrong argument: " + arg + ", expected: SuspenderIndex={first|last}");
        }
        log("Main: suspenderIndex: " + suspenderIndex);

        SuspendWithCurrentThread test = new SuspendWithCurrentThread();
        test.run();
    }

    private ThreadToSuspend[] startTestedThreads(int threads_count) throws RuntimeException  {
        ThreadToSuspend[]threads = new ThreadToSuspend[threads_count];

        // create tested threads
        for (int i = 0; i < threads.length; i++) {
            threads[i] = new ThreadToSuspend("ThreadToSuspend#" + i,
                                             i == suspenderIndex // isSuspender
                                            );
        }
        log("Main: starting tested threads");
        for (int i = 0; i < threads.length; i++) {
            threads[i].start();
            if (!threads[i].checkReady()) {
                throw new RuntimeException("Main: unable to prepare tested thread: " + threads[i]);
            }
        }
        log("Main: tested threads started");

        registerTestedThreads(threads);
        return threads;
    }

    private boolean checkSuspendedStatus() throws RuntimeException  {
        log("Main: checking all tested threads have been suspended");
        return checkTestedThreadsSuspended();
    }

    /* The test does the following steps:
     *  - main thread starts several (THREADS_COUNT) ThreadToSuspend tested threads
     *  - main thread waits for threads to be ready with the thread.checkReady()
     *  - main thread registers tested threads within the native agent library
     *    with the native method registerTestedThreads()
     *  - main thread triggers the suspender tested thread with the
     *    ThreadToSuspend.setAllThreadsReady() to suspend tested threads
     *  - suspender thread suspends tested threads including itself with the native
     *    method suspendTestedThreads() (uses the JVMTI SuspendThreadList function)
     *  - main thread checks tested threads suspended status with the native method
     *    checkSuspendedStatus(); the tested threads are expected to have suspended status
     *  - main thread resumes tested threads with the native method resumeTestedThreads()
     *  - main thread releases tested threads with the native method releaseTestedThreads()
     *  - main thread triggers the tested threads to finish with the thread.letFinish()
     */
    private void run() throws Exception {
        ThreadToSuspend[] threads = null; // tested threads

        log("Main: started");
        try {
            threads = startTestedThreads(THREADS_COUNT);

            log("Main: trigger " + threads[suspenderIndex].getName() +
                " to suspend all tested threads including itself");
            ThreadToSuspend.setAllThreadsReady();

            while (!checkSuspendedStatus()) {
                Thread.sleep(10);
            }

            log("Main: resuming all tested threads");
            resumeTestedThreads();
        } finally {
            // let threads to finish
            for (int i = 0; i < threads.length; i++) {
                threads[i].letFinish();
            }
            log("Main: tested threads finished");
        }

        // wait for threads to finish
        log("Main: joining tested threads");
        try {
            for (int i = 0; i < threads.length; i++) {
                threads[i].join();
            }
            log("Main: tested thread joined");
        } catch (InterruptedException e) {
            throw new RuntimeException(e);
        }
        log("Main: releasing tested threads native info");
        releaseTestedThreadsInfo();

        log("Main: finished");
    }
}

/* =================================================================== */

// tested threads
class ThreadToSuspend extends Thread {
    private static void log(String msg) { System.out.println(msg); }

    private static native void suspendTestedThreads();
    private static volatile boolean allThreadsReady = false;

    public static void setAllThreadsReady() {
        allThreadsReady = true;
    }

    private volatile boolean threadReady = false;
    private volatile boolean shouldFinish = false;
    private boolean isSuspender = false;

    // make thread with specific name
    public ThreadToSuspend(String name, boolean isSuspender) {
        super(name);
        this.isSuspender = isSuspender;
    }

    // run thread continuously
    public void run() {
        boolean needSuspend = true;
<<<<<<< HEAD

=======
>>>>>>> 0438cea6
        threadReady = true;

        // run in a loop
        while (!shouldFinish) {
            if (isSuspender && needSuspend && allThreadsReady) {
                log(getName() + ": before suspending all tested threads including myself");
                needSuspend = false;
                suspendTestedThreads();
                log(getName() + ": after suspending all tested threads including myself");
            }
        }
    }

    // check if thread is ready
    public boolean checkReady() {
        try {
            while (!threadReady) {
                sleep(1);
            }
        } catch (InterruptedException e) {
            throw new RuntimeException("checkReady: sleep was interrupted\n\t" + e);
        }
        return threadReady;
    }

    // let thread to finish
    public void letFinish() {
        shouldFinish = true;
    }
}<|MERGE_RESOLUTION|>--- conflicted
+++ resolved
@@ -186,10 +186,6 @@
     // run thread continuously
     public void run() {
         boolean needSuspend = true;
-<<<<<<< HEAD
-
-=======
->>>>>>> 0438cea6
         threadReady = true;
 
         // run in a loop
