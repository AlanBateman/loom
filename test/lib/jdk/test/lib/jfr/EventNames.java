/*
 * Copyright (c) 2015, 2021, Oracle and/or its affiliates. All rights reserved.
 * DO NOT ALTER OR REMOVE COPYRIGHT NOTICES OR THIS FILE HEADER.
 *
 * This code is free software; you can redistribute it and/or modify it
 * under the terms of the GNU General Public License version 2 only, as
 * published by the Free Software Foundation.  Oracle designates this
 * particular file as subject to the "Classpath" exception as provided
 * by Oracle in the LICENSE file that accompanied this code.
 *
 * This code is distributed in the hope that it will be useful, but WITHOUT
 * ANY WARRANTY; without even the implied warranty of MERCHANTABILITY or
 * FITNESS FOR A PARTICULAR PURPOSE.  See the GNU General Public License
 * version 2 for more details (a copy is included in the LICENSE file that
 * accompanied this code).
 *
 * You should have received a copy of the GNU General Public License version
 * 2 along with this work; if not, write to the Free Software Foundation,
 * Inc., 51 Franklin St, Fifth Floor, Boston, MA 02110-1301 USA.
 *
 * Please contact Oracle, 500 Oracle Parkway, Redwood Shores, CA 94065 USA
 * or visit www.oracle.com if you need additional information or have any
 * questions.
 */
package jdk.test.lib.jfr;

import jdk.jfr.EventType;

/**
 * Contains id for events that are shipped with the JDK.
 *
 */
public class EventNames {

    public final static String PREFIX = "jdk.";
    private static final String GC_CATEGORY = "GC";

    // JVM Configuration
    public final static String JVMInformation = PREFIX + "JVMInformation";
    public final static String InitialSystemProperty = PREFIX + "InitialSystemProperty";
    public final static String IntFlag = PREFIX + "IntFlag";
    public final static String UnsignedIntFlag = PREFIX + "UnsignedIntFlag";
    public final static String LongFlag = PREFIX + "LongFlag";
    public final static String UnsignedLongFlag = PREFIX + "UnsignedLongFlag";
    public final static String DoubleFlag = PREFIX + "DoubleFlag";
    public final static String BooleanFlag = PREFIX + "BooleanFlag";
    public final static String StringFlag = PREFIX + "StringFlag";
    public final static String IntFlagChanged = PREFIX + "IntFlagChanged";
    public final static String UnsignedIntFlagChanged = PREFIX + "UnsignedIntFlagChanged";
    public final static String LongFlagChanged = PREFIX + "LongFlagChanged";
    public final static String UnsignedLongFlagChanged = PREFIX + "UnsignedLongFlagChanged";
    public final static String DoubleFlagChanged = PREFIX + "DoubleFlagChanged";
    public final static String BooleanFlagChanged = PREFIX + "BooleanFlagChanged";
    public final static String StringFlagChanged = PREFIX + "StringFlagChanged";

    // Runtime
    public final static String ThreadStart = PREFIX + "ThreadStart";
    public final static String ThreadEnd = PREFIX + "ThreadEnd";
    public final static String ThreadSleep = PREFIX + "ThreadSleep";
    public final static String ThreadPark = PREFIX + "ThreadPark";
    public final static String JavaMonitorEnter = PREFIX + "JavaMonitorEnter";
    public final static String JavaMonitorWait = PREFIX + "JavaMonitorWait";
    public final static String JavaMonitorInflate = PREFIX + "JavaMonitorInflate";
    public final static String SyncOnValueBasedClass = PREFIX + "SyncOnValueBasedClass";
    public final static String ClassLoad = PREFIX + "ClassLoad";
    public final static String ClassDefine = PREFIX + "ClassDefine";
    public final static String ClassUnload = PREFIX + "ClassUnload";
    public final static String SafepointBegin = PREFIX + "SafepointBegin";
    public final static String SafepointStateSynchronization = PREFIX + "SafepointStateSynchronization";
    public final static String SafepointCleanup = PREFIX + "SafepointCleanup";
    public final static String SafepointCleanupTask = PREFIX + "SafepointCleanupTask";
    public final static String SafepointEnd = PREFIX + "SafepointEnd";
    public final static String ExecuteVMOperation = PREFIX + "ExecuteVMOperation";
    public final static String Shutdown = PREFIX + "Shutdown";
    public final static String JavaThreadStatistics = PREFIX + "JavaThreadStatistics";
    public final static String ClassLoadingStatistics = PREFIX + "ClassLoadingStatistics";
    public final static String ClassLoaderStatistics = PREFIX + "ClassLoaderStatistics";
    public final static String ThreadAllocationStatistics = PREFIX + "ThreadAllocationStatistics";
    public final static String ExecutionSample = PREFIX + "ExecutionSample";
    public final static String NativeMethodSample = PREFIX + "NativeMethodSample";
    public final static String ThreadDump = PREFIX + "ThreadDump";
    public final static String OldObjectSample = PREFIX + "OldObjectSample";
    public final static String BiasedLockRevocation = PREFIX + "BiasedLockRevocation";
    public final static String BiasedLockSelfRevocation = PREFIX + "BiasedLockSelfRevocation";
    public final static String BiasedLockClassRevocation = PREFIX + "BiasedLockClassRevocation";
    public final static String SymbolTableStatistics = PREFIX + "SymbolTableStatistics";
    public final static String StringTableStatistics = PREFIX + "StringTableStatistics";
    public final static String PlaceholderTableStatistics = PREFIX + "PlaceholderTableStatistics";
    public final static String LoaderConstraintsTableStatistics = PREFIX + "LoaderConstraintsTableStatistics";
    public final static String ProtectionDomainCacheTableStatistics = PREFIX + "ProtectionDomainCacheTableStatistics";
    public static final String RedefineClasses = PREFIX + "RedefineClasses";
    public static final String RetransformClasses = PREFIX + "RetransformClasses";
    public static final String ClassRedefinition = PREFIX + "ClassRedefinition";

    // This event is hard to test
    public final static String ReservedStackActivation = PREFIX + "ReservedStackActivation";

    // GC
    public final static String GCHeapSummary = PREFIX + "GCHeapSummary";
    public final static String MetaspaceSummary = PREFIX + "MetaspaceSummary";
    public final static String MetaspaceGCThreshold = PREFIX + "MetaspaceGCThreshold";
    public final static String MetaspaceAllocationFailure = PREFIX + "MetaspaceAllocationFailure";
    public final static String MetaspaceOOM = PREFIX + "MetaspaceOOM";
    public final static String MetaspaceChunkFreeListSummary = PREFIX + "MetaspaceChunkFreeListSummary";
    public final static String PSHeapSummary = PREFIX + "PSHeapSummary";
    public final static String G1HeapSummary = PREFIX + "G1HeapSummary";
    public final static String G1HeapRegionInformation = PREFIX + "G1HeapRegionInformation";
    public final static String G1HeapRegionTypeChange = PREFIX + "G1HeapRegionTypeChange";
    public final static String ShenandoahHeapRegionInformation = PREFIX + "ShenandoahHeapRegionInformation";
    public final static String ShenandoahHeapRegionStateChange = PREFIX + "ShenandoahHeapRegionStateChange";
    public final static String TenuringDistribution = PREFIX + "TenuringDistribution";
    public final static String GarbageCollection = PREFIX + "GarbageCollection";
    public final static String ParallelOldGarbageCollection = PREFIX + "ParallelOldGarbageCollection";
    public final static String ParallelOldCollection = ParallelOldGarbageCollection;
    public final static String YoungGarbageCollection = PREFIX + "YoungGarbageCollection";
    public final static String OldGarbageCollection = PREFIX + "OldGarbageCollection";
    public final static String G1GarbageCollection = PREFIX + "G1GarbageCollection";
    public final static String G1MMU = PREFIX + "G1MMU";
    public final static String EvacuationInformation = PREFIX + "EvacuationInformation";
    public final static String GCReferenceStatistics = PREFIX + "GCReferenceStatistics";
    public final static String ObjectCountAfterGC = PREFIX + "ObjectCountAfterGC";
    public final static String PromoteObjectInNewPLAB = PREFIX + "PromoteObjectInNewPLAB";
    public final static String PromoteObjectOutsidePLAB = PREFIX + "PromoteObjectOutsidePLAB";
    public final static String PromotionFailed = PREFIX + "PromotionFailed";
    public final static String EvacuationFailed = PREFIX + "EvacuationFailed";
    public final static String ConcurrentModeFailure = PREFIX + "ConcurrentModeFailure";
    public final static String GCPhasePause = PREFIX + "GCPhasePause";
    public final static String GCPhasePauseLevel1 = PREFIX + "GCPhasePauseLevel1";
    public final static String GCPhasePauseLevel2 = PREFIX + "GCPhasePauseLevel2";
    public final static String GCPhasePauseLevel3 = PREFIX + "GCPhasePauseLevel3";
    public final static String GCPhasePauseLevel4 = PREFIX + "GCPhasePauseLevel4";
    public final static String ObjectCount = PREFIX + "ObjectCount";
    public final static String GCConfiguration = PREFIX + "GCConfiguration";
    public final static String GCSurvivorConfiguration = PREFIX + "GCSurvivorConfiguration";
    public final static String GCTLABConfiguration = PREFIX + "GCTLABConfiguration";
    public final static String GCHeapConfiguration = PREFIX + "GCHeapConfiguration";
    public final static String YoungGenerationConfiguration = PREFIX + "YoungGenerationConfiguration";
    public final static String G1AdaptiveIHOP = PREFIX + "G1AdaptiveIHOP";
    public final static String G1EvacuationYoungStatistics = PREFIX + "G1EvacuationYoungStatistics";
    public final static String G1EvacuationOldStatistics = PREFIX + "G1EvacuationOldStatistics";
    public final static String G1BasicIHOP = PREFIX + "G1BasicIHOP";
    public final static String AllocationRequiringGC = PREFIX + "AllocationRequiringGC";
    public final static String GCPhaseParallel = PREFIX + "GCPhaseParallel";
    public final static String GCPhaseConcurrent = PREFIX + "GCPhaseConcurrent";
    public final static String GCPhaseConcurrentLevel1 = PREFIX + "GCPhaseConcurrentLevel1";
    public final static String ZAllocationStall = PREFIX + "ZAllocationStall";
    public final static String ZPageAllocation = PREFIX + "ZPageAllocation";
    public final static String ZRelocationSet = PREFIX + "ZRelocationSet";
    public final static String ZRelocationSetGroup = PREFIX + "ZRelocationSetGroup";
    public final static String ZUncommit = PREFIX + "ZUncommit";
    public final static String ZUnmap = PREFIX + "ZUnmap";
    public final static String GCLocker = PREFIX + "GCLocker";

    // Compiler
    public final static String Compilation = PREFIX + "Compilation";
    public final static String CompilerPhase = PREFIX + "CompilerPhase";
    public final static String CompilationFailure = PREFIX + "CompilationFailure";
    public final static String CompilerInlining = PREFIX + "CompilerInlining";
    public final static String CompilerStatistics = PREFIX + "CompilerStatistics";
    public final static String CompilerConfiguration = PREFIX + "CompilerConfiguration";
    public final static String CodeCacheStatistics = PREFIX + "CodeCacheStatistics";
    public final static String CodeCacheConfiguration = PREFIX + "CodeCacheConfiguration";
    public final static String CodeSweeperStatistics = PREFIX + "CodeSweeperStatistics";
    public final static String CodeSweeperConfiguration = PREFIX + "CodeSweeperConfiguration";
    public final static String SweepCodeCache = PREFIX + "SweepCodeCache";
    public final static String CodeCacheFull = PREFIX + "CodeCacheFull";
    public final static String ObjectAllocationInNewTLAB = PREFIX + "ObjectAllocationInNewTLAB";
    public final static String ObjectAllocationOutsideTLAB = PREFIX + "ObjectAllocationOutsideTLAB";
    public final static String ObjectAllocationSample = PREFIX + "ObjectAllocationSample";
    public final static String Deoptimization = PREFIX + "Deoptimization";

    // OS
    public final static String OSInformation = PREFIX + "OSInformation";
    public final static String VirtualizationInformation = PREFIX + "VirtualizationInformation";
    public final static String CPUInformation = PREFIX + "CPUInformation";
    public final static String CPULoad = PREFIX + "CPULoad";
    public final static String ThreadCPULoad = PREFIX + "ThreadCPULoad";
    public final static String SystemProcess = PREFIX + "SystemProcess";
    public final static String ThreadContextSwitchRate = PREFIX + "ThreadContextSwitchRate";
    public final static String InitialEnvironmentVariable = PREFIX + "InitialEnvironmentVariable";
    public final static String NativeLibrary = PREFIX + "NativeLibrary";
    public final static String PhysicalMemory = PREFIX + "PhysicalMemory";
    public final static String NetworkUtilization = PREFIX + "NetworkUtilization";
    public static final String ProcessStart = PREFIX + "ProcessStart";

    // JDK
    public static final String FileForce  = PREFIX + "FileForce";
    public static final String FileRead = PREFIX + "FileRead";
    public static final String FileWrite = PREFIX + "FileWrite";
    public static final String SocketRead = PREFIX + "SocketRead";
    public static final String SocketWrite = PREFIX + "SocketWrite";
    public final static String ExceptionStatistics = PREFIX + "ExceptionStatistics";
    public final static String JavaExceptionThrow = PREFIX + "JavaExceptionThrow";
    public final static String JavaErrorThrow = PREFIX + "JavaErrorThrow";
    public final static String ModuleRequire = PREFIX + "ModuleRequire";
    public final static String ModuleExport = PREFIX + "ModuleExport";
    public final static String TLSHandshake = PREFIX + "TLSHandshake";
    public final static String X509Certificate = PREFIX + "X509Certificate";
    public final static String X509Validation = PREFIX + "X509Validation";
    public final static String SecurityProperty = PREFIX + "SecurityPropertyModification";
    public final static String DirectBufferStatistics = PREFIX + "DirectBufferStatistics";
    public final static String Deserialization = PREFIX + "Deserialization";
<<<<<<< HEAD
    public static final String VirtualThreadStart = PREFIX + "VirtualThreadStart";
    public static final String VirtualThreadEnd = PREFIX + "VirtualThreadEnd";
    public static final String VirtualThreadPinned = PREFIX + "VirtualThreadPinned";
    public static final String VirtualThreadSubmitFailed = PREFIX + "VirtualThreadSubmitFailed";
=======

    // Containers
    public static final String ContainerConfiguration = PREFIX + "ContainerConfiguration";
    public static final String ContainerCPUUsage = PREFIX + "ContainerCPUUsage";
    public static final String ContainerCPUThrottling = PREFIX + "ContainerCPUThrottling";
    public static final String ContainerMemoryUsage = PREFIX + "ContainerMemoryUsage";
    public static final String ContainerIOUsage = PREFIX + "ContainerIOUsage";
>>>>>>> 9c346a1e

    // Flight Recorder
    public final static String DumpReason = PREFIX + "DumpReason";
    public final static String DataLoss = PREFIX + "DataLoss";
    public final static String CPUTimeStampCounter = PREFIX + "CPUTimeStampCounter";
    public final static String ActiveRecording = PREFIX + "ActiveRecording";
    public final static String ActiveSetting = PREFIX + "ActiveSetting";
    public static final String Flush = PREFIX + "Flush";

    // Diagnostics
    public static final String HeapDump = PREFIX + "HeapDump";

    public static boolean isGcEvent(EventType et) {
        return et.getCategoryNames().contains(GC_CATEGORY);
    }

}<|MERGE_RESOLUTION|>--- conflicted
+++ resolved
@@ -200,20 +200,17 @@
     public final static String SecurityProperty = PREFIX + "SecurityPropertyModification";
     public final static String DirectBufferStatistics = PREFIX + "DirectBufferStatistics";
     public final static String Deserialization = PREFIX + "Deserialization";
-<<<<<<< HEAD
     public static final String VirtualThreadStart = PREFIX + "VirtualThreadStart";
     public static final String VirtualThreadEnd = PREFIX + "VirtualThreadEnd";
     public static final String VirtualThreadPinned = PREFIX + "VirtualThreadPinned";
     public static final String VirtualThreadSubmitFailed = PREFIX + "VirtualThreadSubmitFailed";
-=======
-
+    
     // Containers
     public static final String ContainerConfiguration = PREFIX + "ContainerConfiguration";
     public static final String ContainerCPUUsage = PREFIX + "ContainerCPUUsage";
     public static final String ContainerCPUThrottling = PREFIX + "ContainerCPUThrottling";
     public static final String ContainerMemoryUsage = PREFIX + "ContainerMemoryUsage";
     public static final String ContainerIOUsage = PREFIX + "ContainerIOUsage";
->>>>>>> 9c346a1e
 
     // Flight Recorder
     public final static String DumpReason = PREFIX + "DumpReason";
