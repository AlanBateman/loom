--- conflicted
+++ resolved
@@ -638,6 +638,16 @@
 
 bool VM_GetOrSetLocal::check_slot_type_lvt(javaVFrame* jvf) {
   Method* method_oop = jvf->method();
+  if (!method_oop->has_localvariable_table()) {
+    // Just to check index boundaries
+    jint extra_slot = (_type == T_LONG || _type == T_DOUBLE) ? 1 : 0;
+    if (_index < 0 || _index + extra_slot >= method_oop->max_locals()) {
+      _result = JVMTI_ERROR_INVALID_SLOT;
+      return false;
+    }
+    return true;
+  }
+
   jint num_entries = method_oop->localvariable_table_length();
   if (num_entries == 0) {
     _result = JVMTI_ERROR_INVALID_SLOT;
@@ -739,19 +749,14 @@
   _jvf = get_java_vframe();
   NULL_CHECK(_jvf, false);
 
-<<<<<<< HEAD
   if (_set && Continuation::is_frame_in_continuation(_jvf->thread(), _jvf->fr())) {
     _result = JVMTI_ERROR_OPAQUE_FRAME; // deferred locals currently unsupported in continuations
     return false;
   }
 
-  if (_jvf->method()->is_native()) {
-    if (getting_receiver() && !_jvf->method()->is_static()) {
-=======
   Method* method_oop = _jvf->method();
   if (method_oop->is_native()) {
     if (getting_receiver() && !method_oop->is_static()) {
->>>>>>> 041946dc
       return true;
     } else {
       _result = JVMTI_ERROR_OPAQUE_FRAME;
