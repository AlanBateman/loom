--- conflicted
+++ resolved
@@ -192,11 +192,7 @@
   return result.get_jobject();
 }
 
-<<<<<<< HEAD
-jobject JfrJavaEventWriter::event_writer(Thread* t, traceid tid /* 0 */) {
-=======
-jobject JfrJavaEventWriter::event_writer(JavaThread* t) {
->>>>>>> fdd03528
+jobject JfrJavaEventWriter::event_writer(JavaThread* t, traceid tid /* 0 */) {
   DEBUG_ONLY(JfrJavaSupport::check_java_thread_in_vm(t));
   JfrThreadLocal* const tl = t->jfr_thread_local();
   assert(tl->shelved_buffer() == NULL, "invariant");
