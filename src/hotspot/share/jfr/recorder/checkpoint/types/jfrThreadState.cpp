/*
* Copyright (c) 2016, 2021, Oracle and/or its affiliates. All rights reserved.
* DO NOT ALTER OR REMOVE COPYRIGHT NOTICES OR THIS FILE HEADER.
*
* This code is free software; you can redistribute it and/or modify it
* under the terms of the GNU General Public License version 2 only, as
* published by the Free Software Foundation.
*
* This code is distributed in the hope that it will be useful, but WITHOUT
* ANY WARRANTY; without even the implied warranty of MERCHANTABILITY or
* FITNESS FOR A PARTICULAR PURPOSE.  See the GNU General Public License
* version 2 for more details (a copy is included in the LICENSE file that
* accompanied this code).
*
* You should have received a copy of the GNU General Public License version
* 2 along with this work; if not, write to the Free Software Foundation,
* Inc., 51 Franklin St, Fifth Floor, Boston, MA 02110-1301 USA.
*
* Please contact Oracle, 500 Oracle Parkway, Redwood Shores, CA 94065 USA
* or visit www.oracle.com if you need additional information or have any
* questions.
*
*/

#include "precompiled.hpp"
#include "classfile/javaClasses.inline.hpp"
#include "jfr/recorder/checkpoint/types/jfrThreadState.hpp"
#include "jfr/recorder/checkpoint/jfrCheckpointWriter.hpp"
#include "jfr/support/jfrThreadLocal.hpp"
#include "jvmtifiles/jvmti.h"
#include "runtime/osThread.hpp"
#include "runtime/thread.hpp"

struct jvmti_thread_state {
  u8 id;
  const char* description;
};

static jvmti_thread_state states[] = {
  {
    JVMTI_JAVA_LANG_THREAD_STATE_NEW,
    "STATE_NEW"
  },
  {
    JVMTI_THREAD_STATE_TERMINATED,
    "STATE_TERMINATED"
  },
  {
    JVMTI_JAVA_LANG_THREAD_STATE_RUNNABLE,
    "STATE_RUNNABLE"
  },
  {
    (JVMTI_THREAD_STATE_ALIVE | JVMTI_THREAD_STATE_WAITING | JVMTI_THREAD_STATE_WAITING_WITH_TIMEOUT | JVMTI_THREAD_STATE_SLEEPING),
    "STATE_SLEEPING"
  },
  {
    (JVMTI_THREAD_STATE_ALIVE | JVMTI_THREAD_STATE_WAITING | JVMTI_THREAD_STATE_WAITING_INDEFINITELY | JVMTI_THREAD_STATE_IN_OBJECT_WAIT),
    "STATE_IN_OBJECT_WAIT"
  },
  {
    (JVMTI_THREAD_STATE_ALIVE | JVMTI_THREAD_STATE_WAITING | JVMTI_THREAD_STATE_WAITING_WITH_TIMEOUT | JVMTI_THREAD_STATE_IN_OBJECT_WAIT),
    "STATE_IN_OBJECT_WAIT_TIMED"
  },
  {
    (JVMTI_THREAD_STATE_ALIVE | JVMTI_THREAD_STATE_WAITING | JVMTI_THREAD_STATE_WAITING_INDEFINITELY | JVMTI_THREAD_STATE_PARKED),
    "STATE_PARKED"
  },
  {
    (JVMTI_THREAD_STATE_ALIVE | JVMTI_THREAD_STATE_WAITING | JVMTI_THREAD_STATE_WAITING_WITH_TIMEOUT | JVMTI_THREAD_STATE_PARKED),
    "STATE_PARKED_TIMED"
  },
  {
    JVMTI_JAVA_LANG_THREAD_STATE_BLOCKED,
    "STATE_BLOCKED_ON_MONITOR_ENTER"
  }
};

void JfrThreadState::serialize(JfrCheckpointWriter& writer) {
  const u4 number_of_states = sizeof(states) / sizeof(jvmti_thread_state);
  writer.write_count(number_of_states);
  for (u4 i = 0; i < number_of_states; ++i) {
    writer.write_key(states[i].id);
    writer.write(states[i].description);
  }
}

traceid JfrThreadId::id(const Thread* t, oop vthread) {
  assert(t != NULL, "invariant");
  if (!t->is_Java_thread()) {
    return os_id(t);
  }
<<<<<<< HEAD
  if (vthread != NULL) {
    return java_lang_Thread::thread_id(vthread);
  }
  const oop thread_obj = t->as_Java_thread()->threadObj();
=======
  const oop thread_obj = JavaThread::cast(t)->threadObj();
>>>>>>> 36d82b6e
  return thread_obj != NULL ? java_lang_Thread::thread_id(thread_obj) : 0;
}

traceid JfrThreadId::os_id(const Thread* t) {
  assert(t != NULL, "invariant");
  const OSThread* const os_thread = t->osthread();
  return os_thread != NULL ? os_thread->thread_id() : 0;
}

traceid JfrThreadId::jfr_id(const Thread* t, traceid tid) {
  assert(t != NULL, "invariant");
  return tid != 0 ? tid : JfrThreadLocal::vm_thread_id(t);
}

// caller needs ResourceMark
const char* get_java_thread_name(const JavaThread* jt, oop vthread) {
  assert(jt != NULL, "invariant");
  const char* name_str = "<no-name - thread name unresolved>";
  oop thread_obj = vthread != NULL ? vthread : jt->threadObj();
  if (thread_obj == NULL) {
    if (jt->is_attaching_via_jni()) {
      name_str = "<no-name - thread is attaching>";
    }
  } else {
    const oop name = java_lang_Thread::name(thread_obj);
    if (name != NULL) {
      name_str = java_lang_String::as_utf8_string(name);
    }
  }
  assert(name_str != NULL, "unexpected NULL thread name");
  return name_str;
}

const char* JfrThreadName::name(const Thread* t, oop vthread) {
  assert(t != NULL, "invariant");
<<<<<<< HEAD
  return t->is_Java_thread() ? get_java_thread_name(t->as_Java_thread(), vthread) : t->name();
=======
  return t->is_Java_thread() ? get_java_thread_name(JavaThread::cast(t)) : t->name();
>>>>>>> 36d82b6e
}<|MERGE_RESOLUTION|>--- conflicted
+++ resolved
@@ -89,14 +89,10 @@
   if (!t->is_Java_thread()) {
     return os_id(t);
   }
-<<<<<<< HEAD
   if (vthread != NULL) {
     return java_lang_Thread::thread_id(vthread);
   }
-  const oop thread_obj = t->as_Java_thread()->threadObj();
-=======
   const oop thread_obj = JavaThread::cast(t)->threadObj();
->>>>>>> 36d82b6e
   return thread_obj != NULL ? java_lang_Thread::thread_id(thread_obj) : 0;
 }
 
@@ -132,9 +128,5 @@
 
 const char* JfrThreadName::name(const Thread* t, oop vthread) {
   assert(t != NULL, "invariant");
-<<<<<<< HEAD
-  return t->is_Java_thread() ? get_java_thread_name(t->as_Java_thread(), vthread) : t->name();
-=======
-  return t->is_Java_thread() ? get_java_thread_name(JavaThread::cast(t)) : t->name();
->>>>>>> 36d82b6e
+  return t->is_Java_thread() ? get_java_thread_name(JavaThread::cast(t), vthread) : t->name();
 }