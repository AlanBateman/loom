--- conflicted
+++ resolved
@@ -193,13 +193,8 @@
       EventExecutionSample *ev = _closure.next_event();
       ev->set_starttime(_suspend_time);
       ev->set_endtime(_suspend_time); // fake to not take an end time
-<<<<<<< HEAD
       ev->set_sampledThread(virtual_thread ? JFR_THREAD_ID(jt) : JFR_VM_THREAD_ID(jt));
-      ev->set_state(java_lang_Thread::get_thread_status(_thread_oop));
-=======
-      ev->set_sampledThread(JFR_THREAD_ID(jth));
       ev->set_state(static_cast<u8>(java_lang_Thread::get_thread_status(_thread_oop)));
->>>>>>> 655bb619
     }
   }
 }
@@ -228,13 +223,8 @@
 static void write_native_event(JfrThreadSampleClosure& closure, bool virtual_thread, JavaThread* jt, oop thread_oop) {
   EventNativeMethodSample *ev = closure.next_event_native();
   ev->set_starttime(JfrTicks::now());
-<<<<<<< HEAD
   ev->set_sampledThread(virtual_thread ? JFR_THREAD_ID(jt) : JFR_VM_THREAD_ID(jt));
-  ev->set_state(java_lang_Thread::get_thread_status(thread_oop));
-=======
-  ev->set_sampledThread(JFR_THREAD_ID(jt));
   ev->set_state(static_cast<u8>(java_lang_Thread::get_thread_status(thread_oop)));
->>>>>>> 655bb619
 }
 
 void JfrNativeSamplerCallback::call() {
