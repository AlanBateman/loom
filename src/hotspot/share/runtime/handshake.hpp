/*
 * Copyright (c) 2017, 2021, Oracle and/or its affiliates. All rights reserved.
 * DO NOT ALTER OR REMOVE COPYRIGHT NOTICES OR THIS FILE HEADER.
 *
 * This code is free software; you can redistribute it and/or modify it
 * under the terms of the GNU General Public License version 2 only, as
 * published by the Free Software Foundation.
 *
 * This code is distributed in the hope that it will be useful, but WITHOUT
 * ANY WARRANTY; without even the implied warranty of MERCHANTABILITY or
 * FITNESS FOR A PARTICULAR PURPOSE.  See the GNU General Public License
 * version 2 for more details (a copy is included in the LICENSE file that
 * accompanied this code).
 *
 * You should have received a copy of the GNU General Public License version
 * 2 along with this work; if not, write to the Free Software Foundation,
 * Inc., 51 Franklin St, Fifth Floor, Boston, MA 02110-1301 USA.
 *
 * Please contact Oracle, 500 Oracle Parkway, Redwood Shores, CA 94065 USA
 * or visit www.oracle.com if you need additional information or have any
 * questions.
 *
 */

#ifndef SHARE_RUNTIME_HANDSHAKE_HPP
#define SHARE_RUNTIME_HANDSHAKE_HPP

#include "memory/allocation.hpp"
#include "memory/iterator.hpp"
#include "runtime/flags/flagSetting.hpp"
#include "runtime/mutex.hpp"
#include "runtime/orderAccess.hpp"
#include "utilities/filterQueue.hpp"

class HandshakeOperation;
class JavaThread;
class SuspendThreadHandshake;
class ThreadSelfSuspensionHandshake;

// A handshake closure is a callback that is executed for a JavaThread
// while it is in a safepoint/handshake-safe state. Depending on the
// nature of the closure, the callback may be executed by the initiating
// thread, the target thread, or the VMThread. If the callback is not executed
// by the target thread it will remain in a blocked state until the callback completes.
class HandshakeClosure : public ThreadClosure, public CHeapObj<mtThread> {
  const char* const _name;
 public:
  HandshakeClosure(const char* name) : _name(name) {}
  virtual ~HandshakeClosure()                      {}
  const char* name() const                         { return _name; }
  virtual bool is_async()                          { return false; }
  virtual void do_thread(Thread* thread) = 0;
  virtual bool can_be_processed_by(Thread* thread) { return true; }
};

class AsyncHandshakeClosure : public HandshakeClosure {
 public:
   AsyncHandshakeClosure(const char* name) : HandshakeClosure(name) {}
   virtual ~AsyncHandshakeClosure() {}
   virtual bool is_async()          { return true; }
};

class Handshake : public AllStatic {
 public:
  // Execution of handshake operation
  static void execute(HandshakeClosure*       hs_cl);
  static void execute(HandshakeClosure*       hs_cl, JavaThread* target);
  static void execute(AsyncHandshakeClosure*  hs_cl, JavaThread* target);
};

class JvmtiRawMonitor;

// The HandshakeState keeps track of an ongoing handshake for this JavaThread.
// VMThread/Handshaker and JavaThread are serialized with _lock making sure the
// operation is only done by either VMThread/Handshaker on behalf of the
// JavaThread or by the target JavaThread itself.
class HandshakeState {
  friend ThreadSelfSuspensionHandshake;
  friend SuspendThreadHandshake;
  friend JavaThread;
  // This a back reference to the JavaThread,
  // the target for all operation in the queue.
  JavaThread* _handshakee;
  // The queue containing handshake operations to be performed on _handshakee.
  FilterQueue<HandshakeOperation*> _queue;
  // Provides mutual exclusion to this state and queue. Also used for
  // JavaThread suspend/resume operations.
  Monitor _lock;
  // Set to the thread executing the handshake operation.
  Thread* volatile _active_handshaker;

  bool claim_handshake();
  bool possibly_can_process_handshake();
  bool can_process_handshake();

  // Returns false if the JavaThread finished all its handshake operations.
  // If the method returns true there is still potential work to be done,
  // but we need to check for a safepoint before.
  // (This is due to a suspension handshake which put the JavaThread in blocked
  // state so a safepoint may be in-progress.)
  bool process_self_inner();

  bool have_non_self_executable_operation();
<<<<<<< HEAD
  static bool non_self_queue_filter(HandshakeOperation* op);
  HandshakeOperation* pop_for_self();
  HandshakeOperation* pop();
=======
  HandshakeOperation* get_op_for_self();
  HandshakeOperation* get_op();
  void remove_op(HandshakeOperation* op);

  void set_active_handshaker(Thread* thread) { Atomic::store(&_active_handshaker, thread); }

  class MatchOp {
    HandshakeOperation* _op;
   public:
    MatchOp(HandshakeOperation* op) : _op(op) {}
    bool operator()(HandshakeOperation* op) {
      return op == _op;
    }
  };
>>>>>>> 72b3b0af

 public:
  HandshakeState(JavaThread* thread);

  void add_operation(HandshakeOperation* op);

  bool has_operation() {
    return !_queue.is_empty();
  }

  bool operation_pending(HandshakeOperation* op);

  bool process_by_self();

  enum ProcessResult {
    _no_operation = 0,
    _not_safe,
    _claim_failed,
    _processed,
    _succeeded,
    _number_states
  };
  ProcessResult try_process(HandshakeOperation* match_op);

  Thread* active_handshaker() const { return Atomic::load(&_active_handshaker); }

  // Suspend/resume support
 private:
  // This flag is true when the thread owning this
  // HandshakeState (the _handshakee) is suspended.
  volatile bool _suspended;
  // This flag is true while there is async handshake (trap)
  // on queue. Since we do only need one, we can reuse it if
  // thread gets suspended again (after a resume)
  // and we have not yet processed it.
  bool _async_suspend_handshake;

  // Called from the suspend handshake.
  bool suspend_with_handshake();
  // Called from the async handshake (the trap)
  // to stop a thread from continuing execution when suspended.
  void do_self_suspend();

  bool is_suspended()                       { return Atomic::load(&_suspended); }
  void set_suspended(bool to)               { return Atomic::store(&_suspended, to); }
  bool has_async_suspend_handshake()        { return _async_suspend_handshake; }
  void set_async_suspend_handshake(bool to) { _async_suspend_handshake = to; }

  bool suspend();
  bool resume();
};

#endif // SHARE_RUNTIME_HANDSHAKE_HPP<|MERGE_RESOLUTION|>--- conflicted
+++ resolved
@@ -101,11 +101,7 @@
   bool process_self_inner();
 
   bool have_non_self_executable_operation();
-<<<<<<< HEAD
   static bool non_self_queue_filter(HandshakeOperation* op);
-  HandshakeOperation* pop_for_self();
-  HandshakeOperation* pop();
-=======
   HandshakeOperation* get_op_for_self();
   HandshakeOperation* get_op();
   void remove_op(HandshakeOperation* op);
@@ -120,7 +116,6 @@
       return op == _op;
     }
   };
->>>>>>> 72b3b0af
 
  public:
   HandshakeState(JavaThread* thread);
