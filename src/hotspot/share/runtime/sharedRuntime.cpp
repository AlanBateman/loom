--- conflicted
+++ resolved
@@ -2870,19 +2870,14 @@
     BufferBlob*  buf = buffer_blob(); // the temporary code buffer in CodeCache
     if (buf != NULL) {
       CodeBuffer buffer(buf);
-<<<<<<< HEAD
 
       if (method->is_continuation_enter_intrinsic()) {
         buffer.initialize_stubs_size(64);
       }
 
-      double locs_buf[20];
+      struct { double data[20]; } locs_buf;
       double stubs_locs_buf[20];
-      buffer.insts()->initialize_shared_locs((relocInfo*)locs_buf, sizeof(locs_buf) / sizeof(relocInfo));
-=======
-      struct { double data[20]; } locs_buf;
       buffer.insts()->initialize_shared_locs((relocInfo*)&locs_buf, sizeof(locs_buf) / sizeof(relocInfo));
->>>>>>> e5ba020e
 #if defined(AARCH64)
       // On AArch64 with ZGC and nmethod entry barriers, we need all oops to be
       // in the constant pool to ensure ordering between the barrier and oops
