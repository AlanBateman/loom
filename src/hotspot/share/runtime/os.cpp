--- conflicted
+++ resolved
@@ -469,46 +469,14 @@
 void os::initialize_jdk_signal_support(TRAPS) {
   if (!ReduceSignalUsage) {
     // Setup JavaThread for processing signals
-<<<<<<< HEAD
-    const char thread_name[] = "Signal Dispatcher";
-    Handle string = java_lang_String::create_from_str(thread_name, CHECK);
-
-    // Initialize thread_oop to put it into the system threadGroup
-    Handle thread_group (THREAD, Universe::system_thread_group());
-    Handle thread_oop = JavaCalls::construct_new_instance(vmClasses::Thread_klass(),
-                           vmSymbols::threadgroup_string_void_signature(),
-                           thread_group,
-                           string,
-                           CHECK);
-
-    { MutexLocker mu(THREAD, Threads_lock);
-      JavaThread* signal_thread = new JavaThread(&signal_thread_entry);
-
-      // At this point it may be possible that no osthread was created for the
-      // JavaThread due to lack of memory. We would have to throw an exception
-      // in that case. However, since this must work and we do not allow
-      // exceptions anyway, check and abort if this fails.
-      if (signal_thread == NULL || signal_thread->osthread() == NULL) {
-        vm_exit_during_initialization("java.lang.OutOfMemoryError",
-                                      os::native_thread_creation_failed_msg());
-      }
-=======
     const char* name = "Signal Dispatcher";
     Handle thread_oop = JavaThread::create_system_thread_object(name, true /* visible */, CHECK);
->>>>>>> c0d4efff
 
     JavaThread* thread = new JavaThread(&signal_thread_entry);
     JavaThread::vm_exit_on_osthread_failure(thread);
 
     JavaThread::start_internal_daemon(THREAD, thread, thread_oop, NearMaxPriority);
 
-<<<<<<< HEAD
-      signal_thread->set_threadOopHandles(thread_oop());
-      Threads::add(signal_thread);
-      Thread::start(signal_thread);
-    }
-=======
->>>>>>> c0d4efff
     // Handle ^BREAK
     os::signal(SIGBREAK, os::user_handler());
   }
