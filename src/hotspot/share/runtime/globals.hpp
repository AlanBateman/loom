--- conflicted
+++ resolved
@@ -2202,8 +2202,8 @@
   product(bool, UseNewCode3, false, DIAGNOSTIC,                             \
           "Testing Only: Use the new version while testing")                \
                                                                             \
-  diagnostic(intx, ContPerfTest, 1000,                                       \
-          "Testing Only: Use the new version while testing")                \
+  product(intx, ContPerfTest, 1000, DIAGNOSTIC,                             \
+           "Testing Only: Use the new version while testing")               \
                                                                             \
   /* flags for performance data collection */                               \
                                                                             \
@@ -2314,14 +2314,10 @@
   product(bool, ShowHiddenFrames, false, DIAGNOSTIC,                        \
           "show method handle implementation frames (usually hidden)")      \
                                                                             \
-<<<<<<< HEAD
-  diagnostic(bool, ShowCarrierFrames, false,                                \
+  product(bool, ShowCarrierFrames, false, DIAGNOSTIC,                       \
           "show virtual threads' carrier frames in exceptions")             \
                                                                             \
-  experimental(bool, TrustFinalNonStaticFields, false,                      \
-=======
   product(bool, TrustFinalNonStaticFields, false, EXPERIMENTAL,             \
->>>>>>> 1c84cfa2
           "trust final non-static declarations for constant folding")       \
                                                                             \
   product(bool, FoldStableValues, true, DIAGNOSTIC,                         \
@@ -2462,36 +2458,33 @@
           "Path to the directoy where a temporary file will be created "    \
           "to use as the backing store for Java Heap.")                     \
                                                                             \
-<<<<<<< HEAD
   product(bool, LoomGenCode, true,                                          \
-      "Generate oopmap code")                                               \
+          "Generate oopmap code")                                           \
+                                                                            \
                                                                             \
   develop(bool, LoomVerifyAfterThaw, false,                                 \
           "Verify stack after thaw")                                        \
                                                                             \
   product(bool, UseContinuationLazyCopy, true,                              \
-      "Use lazy-copy in continuations")                                     \
+          "Use lazy-copy in continuations")                                 \
                                                                             \
   product(bool, UseContinuationStrong, true,                                \
-      "The weak keepalive is considered strong on stack")                   \
+          "The weak keepalive is considered strong on stack")               \
                                                                             \
   product(bool, UseContinuationChunks, true,                                \
-      "Fast younggen freeze/thaw")                                          \
+         "Fast younggen freeze/thaw")                                       \
                                                                             \
   product(bool, UseContinuationFastPath, true,                              \
-      "Use fast-path frame walking in continuations")                       \
+          "Use fast-path frame walking in continuations")                   \
                                                                             \
   product(bool, UseContinuationStreamingCopy, false,                        \
-      "Use streaming memory when copying continuation stack chunks")        \
+          "Use streaming memory when copying continuation stack chunks")    \
                                                                             \
   product(intx, ScopedCacheSize, 16,                                        \
-      "Size of the cache for scoped values")                                \
-          range(0, max_intx)                                                \
-                                                                            \
-  experimental(ccstr, AllocateOldGenAt, NULL,                               \
-=======
+          "Size of the cache for scoped values")                            \
+           range(0, max_intx)                                               \
+                                                                            \
   product(ccstr, AllocateOldGenAt, NULL, EXPERIMENTAL,                      \
->>>>>>> 1c84cfa2
           "Path to the directoy where a temporary file will be "            \
           "created to use as the backing store for old generation."         \
           "File of size Xmx is pre-allocated for performance reason, so"    \
