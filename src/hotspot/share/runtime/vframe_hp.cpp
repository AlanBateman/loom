--- conflicted
+++ resolved
@@ -66,9 +66,8 @@
 
   // Replace the original values with any stores that have been
   // performed through compiledVFrame::update_locals.
-<<<<<<< HEAD
   if (register_map()->cont() == NULL) { // LOOM TODO
-    GrowableArray<jvmtiDeferredLocalVariableSet*>* list = thread()->deferred_locals();
+    GrowableArray<jvmtiDeferredLocalVariableSet*>* list = JvmtiDeferredUpdates::deferred_locals(thread());
     if (list != NULL ) {
       // In real life this never happens or is typically a single element search
       for (int i = 0; i < list->length(); i++) {
@@ -76,15 +75,6 @@
           list->at(i)->update_locals(result);
           break;
         }
-=======
-  GrowableArray<jvmtiDeferredLocalVariableSet*>* list = JvmtiDeferredUpdates::deferred_locals(thread());
-  if (list != NULL ) {
-    // In real life this never happens or is typically a single element search
-    for (int i = 0; i < list->length(); i++) {
-      if (list->at(i)->matches(this)) {
-        list->at(i)->update_locals(result);
-        break;
->>>>>>> a0ade220
       }
     }
   }
@@ -117,12 +107,8 @@
 
 void compiledVFrame::update_deferred_value(BasicType type, int index, jvalue value) {
   assert(fr().is_deoptimized_frame(), "frame must be scheduled for deoptimization");
-<<<<<<< HEAD
   assert(!Continuation::is_frame_in_continuation(thread(), fr()), "No support for deferred values in continuations");
-  GrowableArray<jvmtiDeferredLocalVariableSet*>* deferred = thread()->deferred_locals();
-=======
   GrowableArray<jvmtiDeferredLocalVariableSet*>* deferred = JvmtiDeferredUpdates::deferred_locals(thread());
->>>>>>> a0ade220
   jvmtiDeferredLocalVariableSet* locals = NULL;
   if (deferred != NULL ) {
     // See if this vframe has already had locals with deferred writes
@@ -211,11 +197,10 @@
     result->add(create_stack_value(scv_list->at(i)));
   }
 
-<<<<<<< HEAD
   if (register_map()->cont() == NULL) { // LOOM TODO
     // Replace the original values with any stores that have been
     // performed through compiledVFrame::update_stack.
-    GrowableArray<jvmtiDeferredLocalVariableSet*>* list = thread()->deferred_locals();
+    GrowableArray<jvmtiDeferredLocalVariableSet*>* list = JvmtiDeferredUpdates::deferred_locals(thread());
     if (list != NULL ) {
       // In real life this never happens or is typically a single element search
       for (int i = 0; i < list->length(); i++) {
@@ -223,17 +208,6 @@
           list->at(i)->update_stack(result);
           break;
         }
-=======
-  // Replace the original values with any stores that have been
-  // performed through compiledVFrame::update_stack.
-  GrowableArray<jvmtiDeferredLocalVariableSet*>* list = JvmtiDeferredUpdates::deferred_locals(thread());
-  if (list != NULL ) {
-    // In real life this never happens or is typically a single element search
-    for (int i = 0; i < list->length(); i++) {
-      if (list->at(i)->matches(this)) {
-        list->at(i)->update_stack(result);
-        break;
->>>>>>> a0ade220
       }
     }
   }
