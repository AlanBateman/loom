/*
 * Copyright (c) 2018, Oracle and/or its affiliates. All rights reserved.
 * DO NOT ALTER OR REMOVE COPYRIGHT NOTICES OR THIS FILE HEADER.
 *
 * This code is free software; you can redistribute it and/or modify it
 * under the terms of the GNU General Public License version 2 only, as
 * published by the Free Software Foundation.
 *
 * This code is distributed in the hope that it will be useful, but WITHOUT
 * ANY WARRANTY; without even the implied warranty of MERCHANTABILITY or
 * FITNESS FOR A PARTICULAR PURPOSE.  See the GNU General Public License
 * version 2 for more details (a copy is included in the LICENSE file that
 * accompanied this code).
 *
 * You should have received a copy of the GNU General Public License version
 * 2 along with this work; if not, write to the Free Software Foundation,
 * Inc., 51 Franklin St, Fifth Floor, Boston, MA 02110-1301 USA.
 *
 * Please contact Oracle, 500 Oracle Parkway, Redwood Shores, CA 94065 USA
 * or visit www.oracle.com if you need additional information or have any
 * questions.
 *
 */

#include "precompiled.hpp"
#include "code/codeCache.hpp"
#include "code/nmethod.hpp"
#include "gc/shared/barrierSet.hpp"
#include "gc/shared/barrierSetNMethod.hpp"
#include "logging/log.hpp"
#include "oops/access.inline.hpp"
#include "runtime/thread.hpp"
#include "utilities/debug.hpp"

<<<<<<< HEAD
class LoadPhantomOopClosure : public OopClosure {
public:
  virtual void do_oop(oop* p) {
    NativeAccess<ON_PHANTOM_OOP_REF>::oop_load(p);
  }
  virtual void do_oop(narrowOop* p) { ShouldNotReachHere(); }
};
=======
int BarrierSetNMethod::disarmed_value() const {
  return *disarmed_value_address();
}
>>>>>>> ee140f7f

bool BarrierSetNMethod::supports_entry_barrier(nmethod* nm) {
  if (nm->method()->is_method_handle_intrinsic()) {
    return false;
  }

  if (!nm->is_native_method() && !nm->is_compiled_by_c2() && !nm->is_compiled_by_c1()) {
    return false;
  }

  return true;
}

bool BarrierSetNMethod::nmethod_entry_barrier(nmethod* nm) {
  LoadPhantomOopClosure cl;
  nm->oops_do(&cl);
  disarm(nm);

  return true;
}

int BarrierSetNMethod::disarmed_value() const {
  return _current_phase;
}

ByteSize BarrierSetNMethod::thread_disarmed_offset() const {
  return Thread::nmethod_disarmed_offset();
}

class BarrierSetNMethodArmClosure : public ThreadClosure {
private:
  int _disarm_value;

public:
  BarrierSetNMethodArmClosure(int disarm_value) :
    _disarm_value(disarm_value) { }

  virtual void do_thread(Thread* thread) {
    thread->set_nmethod_disarm_value(_disarm_value);
  }
};

void BarrierSetNMethod::arm_all_nmethods() {
  ++_current_phase;
  if (_current_phase == 4) {
    _current_phase = 1;
  }
  BarrierSetNMethodArmClosure cl(_current_phase);
  Threads::threads_do(&cl);
}

int BarrierSetNMethod::nmethod_stub_entry_barrier(address* return_address_ptr) {
  address return_address = *return_address_ptr;
  CodeBlob* cb = CodeCache::find_blob(return_address);
  assert(cb != NULL, "invariant");

  nmethod* nm = cb->as_nmethod();
  BarrierSetNMethod* bs_nm = BarrierSet::barrier_set()->barrier_set_nmethod();

  if (!bs_nm->is_armed(nm)) {
    return 0;
  }

  assert(!nm->is_osr_method(), "Should not reach here");
  // Called upon first entry after being armed
  bool may_enter = bs_nm->nmethod_entry_barrier(nm);
  if (!may_enter) {
    log_trace(nmethod, barrier)("Deoptimizing nmethod: " PTR_FORMAT, p2i(nm));
    bs_nm->deoptimize(nm, return_address_ptr);
  }
  return may_enter ? 0 : 1;
}

bool BarrierSetNMethod::nmethod_osr_entry_barrier(nmethod* nm) {
  // This check depends on the invariant that all nmethods that are deoptimized / made not entrant
  // are NOT disarmed.
  // This invariant is important because a method can be deoptimized after the method have been
  // resolved / looked up by OSR by another thread. By not deoptimizing them we guarantee that
  // a deoptimized method will always hit the barrier and come to the same conclusion - deoptimize
  if (!is_armed(nm)) {
    return true;
  }

  assert(nm->is_osr_method(), "Should not reach here");
  log_trace(nmethod, barrier)("Running osr nmethod entry barrier: " PTR_FORMAT, p2i(nm));
  return nmethod_entry_barrier(nm);
}<|MERGE_RESOLUTION|>--- conflicted
+++ resolved
@@ -32,7 +32,6 @@
 #include "runtime/thread.hpp"
 #include "utilities/debug.hpp"
 
-<<<<<<< HEAD
 class LoadPhantomOopClosure : public OopClosure {
 public:
   virtual void do_oop(oop* p) {
@@ -40,11 +39,10 @@
   }
   virtual void do_oop(narrowOop* p) { ShouldNotReachHere(); }
 };
-=======
+
 int BarrierSetNMethod::disarmed_value() const {
   return *disarmed_value_address();
 }
->>>>>>> ee140f7f
 
 bool BarrierSetNMethod::supports_entry_barrier(nmethod* nm) {
   if (nm->method()->is_method_handle_intrinsic()) {
@@ -66,8 +64,8 @@
   return true;
 }
 
-int BarrierSetNMethod::disarmed_value() const {
-  return _current_phase;
+int* BarrierSetNMethod::disarmed_value_address() const {
+  return (int*) &_current_phase;
 }
 
 ByteSize BarrierSetNMethod::thread_disarmed_offset() const {
