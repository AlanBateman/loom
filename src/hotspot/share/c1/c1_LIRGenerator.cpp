/*
 * Copyright (c) 2005, 2020, Oracle and/or its affiliates. All rights reserved.
 * DO NOT ALTER OR REMOVE COPYRIGHT NOTICES OR THIS FILE HEADER.
 *
 * This code is free software; you can redistribute it and/or modify it
 * under the terms of the GNU General Public License version 2 only, as
 * published by the Free Software Foundation.
 *
 * This code is distributed in the hope that it will be useful, but WITHOUT
 * ANY WARRANTY; without even the implied warranty of MERCHANTABILITY or
 * FITNESS FOR A PARTICULAR PURPOSE.  See the GNU General Public License
 * version 2 for more details (a copy is included in the LICENSE file that
 * accompanied this code).
 *
 * You should have received a copy of the GNU General Public License version
 * 2 along with this work; if not, write to the Free Software Foundation,
 * Inc., 51 Franklin St, Fifth Floor, Boston, MA 02110-1301 USA.
 *
 * Please contact Oracle, 500 Oracle Parkway, Redwood Shores, CA 94065 USA
 * or visit www.oracle.com if you need additional information or have any
 * questions.
 *
 */

#include "precompiled.hpp"
#include "c1/c1_Compilation.hpp"
#include "c1/c1_Defs.hpp"
#include "c1/c1_FrameMap.hpp"
#include "c1/c1_Instruction.hpp"
#include "c1/c1_LIRAssembler.hpp"
#include "c1/c1_LIRGenerator.hpp"
#include "c1/c1_ValueStack.hpp"
#include "ci/ciArrayKlass.hpp"
#include "ci/ciInstance.hpp"
#include "ci/ciObjArray.hpp"
#include "ci/ciUtilities.hpp"
#include "gc/shared/barrierSet.hpp"
#include "gc/shared/c1/barrierSetC1.hpp"
#include "oops/klass.inline.hpp"
#include "runtime/arguments.hpp"
#include "runtime/sharedRuntime.hpp"
#include "runtime/stubRoutines.hpp"
#include "runtime/vm_version.hpp"
#include "utilities/bitMap.inline.hpp"
#include "utilities/macros.hpp"
#include "utilities/powerOfTwo.hpp"

#ifdef ASSERT
#define __ gen()->lir(__FILE__, __LINE__)->
#else
#define __ gen()->lir()->
#endif

#ifndef PATCHED_ADDR
#define PATCHED_ADDR  (max_jint)
#endif

void PhiResolverState::reset() {
  _virtual_operands.clear();
  _other_operands.clear();
  _vreg_table.clear();
}


//--------------------------------------------------------------
// PhiResolver

// Resolves cycles:
//
//  r1 := r2  becomes  temp := r1
//  r2 := r1           r1 := r2
//                     r2 := temp
// and orders moves:
//
//  r2 := r3  becomes  r1 := r2
//  r1 := r2           r2 := r3

PhiResolver::PhiResolver(LIRGenerator* gen)
 : _gen(gen)
 , _state(gen->resolver_state())
 , _temp(LIR_OprFact::illegalOpr)
{
  // reinitialize the shared state arrays
  _state.reset();
}


void PhiResolver::emit_move(LIR_Opr src, LIR_Opr dest) {
  assert(src->is_valid(), "");
  assert(dest->is_valid(), "");
  __ move(src, dest);
}


void PhiResolver::move_temp_to(LIR_Opr dest) {
  assert(_temp->is_valid(), "");
  emit_move(_temp, dest);
  NOT_PRODUCT(_temp = LIR_OprFact::illegalOpr);
}


void PhiResolver::move_to_temp(LIR_Opr src) {
  assert(_temp->is_illegal(), "");
  _temp = _gen->new_register(src->type());
  emit_move(src, _temp);
}


// Traverse assignment graph in depth first order and generate moves in post order
// ie. two assignments: b := c, a := b start with node c:
// Call graph: move(NULL, c) -> move(c, b) -> move(b, a)
// Generates moves in this order: move b to a and move c to b
// ie. cycle a := b, b := a start with node a
// Call graph: move(NULL, a) -> move(a, b) -> move(b, a)
// Generates moves in this order: move b to temp, move a to b, move temp to a
void PhiResolver::move(ResolveNode* src, ResolveNode* dest) {
  if (!dest->visited()) {
    dest->set_visited();
    for (int i = dest->no_of_destinations()-1; i >= 0; i --) {
      move(dest, dest->destination_at(i));
    }
  } else if (!dest->start_node()) {
    // cylce in graph detected
    assert(_loop == NULL, "only one loop valid!");
    _loop = dest;
    move_to_temp(src->operand());
    return;
  } // else dest is a start node

  if (!dest->assigned()) {
    if (_loop == dest) {
      move_temp_to(dest->operand());
      dest->set_assigned();
    } else if (src != NULL) {
      emit_move(src->operand(), dest->operand());
      dest->set_assigned();
    }
  }
}


PhiResolver::~PhiResolver() {
  int i;
  // resolve any cycles in moves from and to virtual registers
  for (i = virtual_operands().length() - 1; i >= 0; i --) {
    ResolveNode* node = virtual_operands().at(i);
    if (!node->visited()) {
      _loop = NULL;
      move(NULL, node);
      node->set_start_node();
      assert(_temp->is_illegal(), "move_temp_to() call missing");
    }
  }

  // generate move for move from non virtual register to abitrary destination
  for (i = other_operands().length() - 1; i >= 0; i --) {
    ResolveNode* node = other_operands().at(i);
    for (int j = node->no_of_destinations() - 1; j >= 0; j --) {
      emit_move(node->operand(), node->destination_at(j)->operand());
    }
  }
}


ResolveNode* PhiResolver::create_node(LIR_Opr opr, bool source) {
  ResolveNode* node;
  if (opr->is_virtual()) {
    int vreg_num = opr->vreg_number();
    node = vreg_table().at_grow(vreg_num, NULL);
    assert(node == NULL || node->operand() == opr, "");
    if (node == NULL) {
      node = new ResolveNode(opr);
      vreg_table().at_put(vreg_num, node);
    }
    // Make sure that all virtual operands show up in the list when
    // they are used as the source of a move.
    if (source && !virtual_operands().contains(node)) {
      virtual_operands().append(node);
    }
  } else {
    assert(source, "");
    node = new ResolveNode(opr);
    other_operands().append(node);
  }
  return node;
}


void PhiResolver::move(LIR_Opr src, LIR_Opr dest) {
  assert(dest->is_virtual(), "");
  // tty->print("move "); src->print(); tty->print(" to "); dest->print(); tty->cr();
  assert(src->is_valid(), "");
  assert(dest->is_valid(), "");
  ResolveNode* source = source_node(src);
  source->append(destination_node(dest));
}


//--------------------------------------------------------------
// LIRItem

void LIRItem::set_result(LIR_Opr opr) {
  assert(value()->operand()->is_illegal() || value()->operand()->is_constant(), "operand should never change");
  value()->set_operand(opr);

  if (opr->is_virtual()) {
    _gen->_instruction_for_operand.at_put_grow(opr->vreg_number(), value(), NULL);
  }

  _result = opr;
}

void LIRItem::load_item() {
  if (result()->is_illegal()) {
    // update the items result
    _result = value()->operand();
  }
  if (!result()->is_register()) {
    LIR_Opr reg = _gen->new_register(value()->type());
    __ move(result(), reg);
    if (result()->is_constant()) {
      _result = reg;
    } else {
      set_result(reg);
    }
  }
}


void LIRItem::load_for_store(BasicType type) {
  if (_gen->can_store_as_constant(value(), type)) {
    _result = value()->operand();
    if (!_result->is_constant()) {
      _result = LIR_OprFact::value_type(value()->type());
    }
  } else if (type == T_BYTE || type == T_BOOLEAN) {
    load_byte_item();
  } else {
    load_item();
  }
}

void LIRItem::load_item_force(LIR_Opr reg) {
  LIR_Opr r = result();
  if (r != reg) {
#if !defined(ARM) && !defined(E500V2)
    if (r->type() != reg->type()) {
      // moves between different types need an intervening spill slot
      r = _gen->force_to_spill(r, reg->type());
    }
#endif
    __ move(r, reg);
    _result = reg;
  }
}

ciObject* LIRItem::get_jobject_constant() const {
  ObjectType* oc = type()->as_ObjectType();
  if (oc) {
    return oc->constant_value();
  }
  return NULL;
}


jint LIRItem::get_jint_constant() const {
  assert(is_constant() && value() != NULL, "");
  assert(type()->as_IntConstant() != NULL, "type check");
  return type()->as_IntConstant()->value();
}


jint LIRItem::get_address_constant() const {
  assert(is_constant() && value() != NULL, "");
  assert(type()->as_AddressConstant() != NULL, "type check");
  return type()->as_AddressConstant()->value();
}


jfloat LIRItem::get_jfloat_constant() const {
  assert(is_constant() && value() != NULL, "");
  assert(type()->as_FloatConstant() != NULL, "type check");
  return type()->as_FloatConstant()->value();
}


jdouble LIRItem::get_jdouble_constant() const {
  assert(is_constant() && value() != NULL, "");
  assert(type()->as_DoubleConstant() != NULL, "type check");
  return type()->as_DoubleConstant()->value();
}


jlong LIRItem::get_jlong_constant() const {
  assert(is_constant() && value() != NULL, "");
  assert(type()->as_LongConstant() != NULL, "type check");
  return type()->as_LongConstant()->value();
}



//--------------------------------------------------------------


void LIRGenerator::block_do_prolog(BlockBegin* block) {
#ifndef PRODUCT
  if (PrintIRWithLIR) {
    block->print();
  }
#endif

  // set up the list of LIR instructions
  assert(block->lir() == NULL, "LIR list already computed for this block");
  _lir = new LIR_List(compilation(), block);
  block->set_lir(_lir);

  __ branch_destination(block->label());

  if (LIRTraceExecution &&
      Compilation::current()->hir()->start()->block_id() != block->block_id() &&
      !block->is_set(BlockBegin::exception_entry_flag)) {
    assert(block->lir()->instructions_list()->length() == 1, "should come right after br_dst");
    trace_block_entry(block);
  }
}


void LIRGenerator::block_do_epilog(BlockBegin* block) {
#ifndef PRODUCT
  if (PrintIRWithLIR) {
    tty->cr();
  }
#endif

  // LIR_Opr for unpinned constants shouldn't be referenced by other
  // blocks so clear them out after processing the block.
  for (int i = 0; i < _unpinned_constants.length(); i++) {
    _unpinned_constants.at(i)->clear_operand();
  }
  _unpinned_constants.trunc_to(0);

  // clear our any registers for other local constants
  _constants.trunc_to(0);
  _reg_for_constants.trunc_to(0);
}


void LIRGenerator::block_do(BlockBegin* block) {
  CHECK_BAILOUT();

  block_do_prolog(block);
  set_block(block);

  for (Instruction* instr = block; instr != NULL; instr = instr->next()) {
    if (instr->is_pinned()) do_root(instr);
  }

  set_block(NULL);
  block_do_epilog(block);
}


//-------------------------LIRGenerator-----------------------------

// This is where the tree-walk starts; instr must be root;
void LIRGenerator::do_root(Value instr) {
  CHECK_BAILOUT();

  InstructionMark im(compilation(), instr);

  assert(instr->is_pinned(), "use only with roots");
  assert(instr->subst() == instr, "shouldn't have missed substitution");

  instr->visit(this);

  assert(!instr->has_uses() || instr->operand()->is_valid() ||
         instr->as_Constant() != NULL || bailed_out(), "invalid item set");
}


// This is called for each node in tree; the walk stops if a root is reached
void LIRGenerator::walk(Value instr) {
  InstructionMark im(compilation(), instr);
  //stop walk when encounter a root
  if ((instr->is_pinned() && instr->as_Phi() == NULL) || instr->operand()->is_valid()) {
    assert(instr->operand() != LIR_OprFact::illegalOpr || instr->as_Constant() != NULL, "this root has not yet been visited");
  } else {
    assert(instr->subst() == instr, "shouldn't have missed substitution");
    instr->visit(this);
    // assert(instr->use_count() > 0 || instr->as_Phi() != NULL, "leaf instruction must have a use");
  }
}


CodeEmitInfo* LIRGenerator::state_for(Instruction* x, ValueStack* state, bool ignore_xhandler) {
  assert(state != NULL, "state must be defined");

#ifndef PRODUCT
  state->verify();
#endif

  ValueStack* s = state;
  for_each_state(s) {
    if (s->kind() == ValueStack::EmptyExceptionState) {
      assert(s->stack_size() == 0 && s->locals_size() == 0 && (s->locks_size() == 0 || s->locks_size() == 1), "state must be empty");
      continue;
    }

    int index;
    Value value;
    for_each_stack_value(s, index, value) {
      assert(value->subst() == value, "missed substitution");
      if (!value->is_pinned() && value->as_Constant() == NULL && value->as_Local() == NULL) {
        walk(value);
        assert(value->operand()->is_valid(), "must be evaluated now");
      }
    }

    int bci = s->bci();
    IRScope* scope = s->scope();
    ciMethod* method = scope->method();

    MethodLivenessResult liveness = method->liveness_at_bci(bci);
    if (bci == SynchronizationEntryBCI) {
      if (x->as_ExceptionObject() || x->as_Throw()) {
        // all locals are dead on exit from the synthetic unlocker
        liveness.clear();
      } else {
        assert(x->as_MonitorEnter() || x->as_ProfileInvoke(), "only other cases are MonitorEnter and ProfileInvoke");
      }
    }
    if (!liveness.is_valid()) {
      // Degenerate or breakpointed method.
      bailout("Degenerate or breakpointed method");
    } else {
      assert((int)liveness.size() == s->locals_size(), "error in use of liveness");
      for_each_local_value(s, index, value) {
        assert(value->subst() == value, "missed substition");
        if (liveness.at(index) && !value->type()->is_illegal()) {
          if (!value->is_pinned() && value->as_Constant() == NULL && value->as_Local() == NULL) {
            walk(value);
            assert(value->operand()->is_valid(), "must be evaluated now");
          }
        } else {
          // NULL out this local so that linear scan can assume that all non-NULL values are live.
          s->invalidate_local(index);
        }
      }
    }
  }

  return new CodeEmitInfo(state, ignore_xhandler ? NULL : x->exception_handlers(), x->check_flag(Instruction::DeoptimizeOnException));
}


CodeEmitInfo* LIRGenerator::state_for(Instruction* x) {
  return state_for(x, x->exception_state());
}


void LIRGenerator::klass2reg_with_patching(LIR_Opr r, ciMetadata* obj, CodeEmitInfo* info, bool need_resolve) {
  /* C2 relies on constant pool entries being resolved (ciTypeFlow), so if TieredCompilation
   * is active and the class hasn't yet been resolved we need to emit a patch that resolves
   * the class. */
  if ((TieredCompilation && need_resolve) || !obj->is_loaded() || PatchALot) {
    assert(info != NULL, "info must be set if class is not loaded");
    __ klass2reg_patch(NULL, r, info);
  } else {
    // no patching needed
    __ metadata2reg(obj->constant_encoding(), r);
  }
}


void LIRGenerator::array_range_check(LIR_Opr array, LIR_Opr index,
                                    CodeEmitInfo* null_check_info, CodeEmitInfo* range_check_info) {
  CodeStub* stub = new RangeCheckStub(range_check_info, index, array);
  if (index->is_constant()) {
    cmp_mem_int(lir_cond_belowEqual, array, arrayOopDesc::length_offset_in_bytes(),
                index->as_jint(), null_check_info);
    __ branch(lir_cond_belowEqual, stub); // forward branch
  } else {
    cmp_reg_mem(lir_cond_aboveEqual, index, array,
                arrayOopDesc::length_offset_in_bytes(), T_INT, null_check_info);
    __ branch(lir_cond_aboveEqual, stub); // forward branch
  }
}


void LIRGenerator::nio_range_check(LIR_Opr buffer, LIR_Opr index, LIR_Opr result, CodeEmitInfo* info) {
  CodeStub* stub = new RangeCheckStub(info, index);
  if (index->is_constant()) {
    cmp_mem_int(lir_cond_belowEqual, buffer, java_nio_Buffer::limit_offset(), index->as_jint(), info);
    __ branch(lir_cond_belowEqual, stub); // forward branch
  } else {
    cmp_reg_mem(lir_cond_aboveEqual, index, buffer,
                java_nio_Buffer::limit_offset(), T_INT, info);
    __ branch(lir_cond_aboveEqual, stub); // forward branch
  }
  __ move(index, result);
}



void LIRGenerator::arithmetic_op(Bytecodes::Code code, LIR_Opr result, LIR_Opr left, LIR_Opr right, bool is_strictfp, LIR_Opr tmp_op, CodeEmitInfo* info) {
  LIR_Opr result_op = result;
  LIR_Opr left_op   = left;
  LIR_Opr right_op  = right;

  if (TwoOperandLIRForm && left_op != result_op) {
    assert(right_op != result_op, "malformed");
    __ move(left_op, result_op);
    left_op = result_op;
  }

  switch(code) {
    case Bytecodes::_dadd:
    case Bytecodes::_fadd:
    case Bytecodes::_ladd:
    case Bytecodes::_iadd:  __ add(left_op, right_op, result_op); break;
    case Bytecodes::_fmul:
    case Bytecodes::_lmul:  __ mul(left_op, right_op, result_op); break;

    case Bytecodes::_dmul:
      {
        if (is_strictfp) {
          __ mul_strictfp(left_op, right_op, result_op, tmp_op); break;
        } else {
          __ mul(left_op, right_op, result_op); break;
        }
      }
      break;

    case Bytecodes::_imul:
      {
        bool did_strength_reduce = false;

        if (right->is_constant()) {
          jint c = right->as_jint();
          if (c > 0 && is_power_of_2(c)) {
            // do not need tmp here
            __ shift_left(left_op, exact_log2(c), result_op);
            did_strength_reduce = true;
          } else {
            did_strength_reduce = strength_reduce_multiply(left_op, c, result_op, tmp_op);
          }
        }
        // we couldn't strength reduce so just emit the multiply
        if (!did_strength_reduce) {
          __ mul(left_op, right_op, result_op);
        }
      }
      break;

    case Bytecodes::_dsub:
    case Bytecodes::_fsub:
    case Bytecodes::_lsub:
    case Bytecodes::_isub: __ sub(left_op, right_op, result_op); break;

    case Bytecodes::_fdiv: __ div (left_op, right_op, result_op); break;
    // ldiv and lrem are implemented with a direct runtime call

    case Bytecodes::_ddiv:
      {
        if (is_strictfp) {
          __ div_strictfp (left_op, right_op, result_op, tmp_op); break;
        } else {
          __ div (left_op, right_op, result_op); break;
        }
      }
      break;

    case Bytecodes::_drem:
    case Bytecodes::_frem: __ rem (left_op, right_op, result_op); break;

    default: ShouldNotReachHere();
  }
}


void LIRGenerator::arithmetic_op_int(Bytecodes::Code code, LIR_Opr result, LIR_Opr left, LIR_Opr right, LIR_Opr tmp) {
  arithmetic_op(code, result, left, right, false, tmp);
}


void LIRGenerator::arithmetic_op_long(Bytecodes::Code code, LIR_Opr result, LIR_Opr left, LIR_Opr right, CodeEmitInfo* info) {
  arithmetic_op(code, result, left, right, false, LIR_OprFact::illegalOpr, info);
}


void LIRGenerator::arithmetic_op_fpu(Bytecodes::Code code, LIR_Opr result, LIR_Opr left, LIR_Opr right, bool is_strictfp, LIR_Opr tmp) {
  arithmetic_op(code, result, left, right, is_strictfp, tmp);
}


void LIRGenerator::shift_op(Bytecodes::Code code, LIR_Opr result_op, LIR_Opr value, LIR_Opr count, LIR_Opr tmp) {

  if (TwoOperandLIRForm && value != result_op
      // Only 32bit right shifts require two operand form on S390.
      S390_ONLY(&& (code == Bytecodes::_ishr || code == Bytecodes::_iushr))) {
    assert(count != result_op, "malformed");
    __ move(value, result_op);
    value = result_op;
  }

  assert(count->is_constant() || count->is_register(), "must be");
  switch(code) {
  case Bytecodes::_ishl:
  case Bytecodes::_lshl: __ shift_left(value, count, result_op, tmp); break;
  case Bytecodes::_ishr:
  case Bytecodes::_lshr: __ shift_right(value, count, result_op, tmp); break;
  case Bytecodes::_iushr:
  case Bytecodes::_lushr: __ unsigned_shift_right(value, count, result_op, tmp); break;
  default: ShouldNotReachHere();
  }
}


void LIRGenerator::logic_op (Bytecodes::Code code, LIR_Opr result_op, LIR_Opr left_op, LIR_Opr right_op) {
  if (TwoOperandLIRForm && left_op != result_op) {
    assert(right_op != result_op, "malformed");
    __ move(left_op, result_op);
    left_op = result_op;
  }

  switch(code) {
    case Bytecodes::_iand:
    case Bytecodes::_land:  __ logical_and(left_op, right_op, result_op); break;

    case Bytecodes::_ior:
    case Bytecodes::_lor:   __ logical_or(left_op, right_op, result_op);  break;

    case Bytecodes::_ixor:
    case Bytecodes::_lxor:  __ logical_xor(left_op, right_op, result_op); break;

    default: ShouldNotReachHere();
  }
}


void LIRGenerator::monitor_enter(LIR_Opr object, LIR_Opr lock, LIR_Opr hdr, LIR_Opr scratch, int monitor_no, CodeEmitInfo* info_for_exception, CodeEmitInfo* info) {
  if (!GenerateSynchronizationCode) return;
  // for slow path, use debug info for state after successful locking
  CodeStub* slow_path = new MonitorEnterStub(object, lock, info);
  __ load_stack_address_monitor(monitor_no, lock);
  // for handling NullPointerException, use debug info representing just the lock stack before this monitorenter
  __ lock_object(hdr, object, lock, scratch, slow_path, info_for_exception);
}


void LIRGenerator::monitor_exit(LIR_Opr object, LIR_Opr lock, LIR_Opr new_hdr, LIR_Opr scratch, int monitor_no) {
  if (!GenerateSynchronizationCode) return;
  // setup registers
  LIR_Opr hdr = lock;
  lock = new_hdr;
  CodeStub* slow_path = new MonitorExitStub(lock, UseFastLocking, monitor_no);
  __ load_stack_address_monitor(monitor_no, lock);
  __ unlock_object(hdr, object, lock, scratch, slow_path);
}

#ifndef PRODUCT
void LIRGenerator::print_if_not_loaded(const NewInstance* new_instance) {
  if (PrintNotLoaded && !new_instance->klass()->is_loaded()) {
    tty->print_cr("   ###class not loaded at new bci %d", new_instance->printable_bci());
  } else if (PrintNotLoaded && (TieredCompilation && new_instance->is_unresolved())) {
    tty->print_cr("   ###class not resolved at new bci %d", new_instance->printable_bci());
  }
}
#endif

void LIRGenerator::new_instance(LIR_Opr dst, ciInstanceKlass* klass, bool is_unresolved, LIR_Opr scratch1, LIR_Opr scratch2, LIR_Opr scratch3, LIR_Opr scratch4, LIR_Opr klass_reg, CodeEmitInfo* info) {
  klass2reg_with_patching(klass_reg, klass, info, is_unresolved);
  // If klass is not loaded we do not know if the klass has finalizers:
  if (UseFastNewInstance && klass->is_loaded()
      && !Klass::layout_helper_needs_slow_path(klass->layout_helper())) {

    Runtime1::StubID stub_id = klass->is_initialized() ? Runtime1::fast_new_instance_id : Runtime1::fast_new_instance_init_check_id;

    CodeStub* slow_path = new NewInstanceStub(klass_reg, dst, klass, info, stub_id);

    assert(klass->is_loaded(), "must be loaded");
    // allocate space for instance
    assert(klass->size_helper() >= 0, "illegal instance size");
    const int instance_size = align_object_size(klass->size_helper());
    __ allocate_object(dst, scratch1, scratch2, scratch3, scratch4,
                       oopDesc::header_size(), instance_size, klass_reg, !klass->is_initialized(), slow_path);
  } else {
    CodeStub* slow_path = new NewInstanceStub(klass_reg, dst, klass, info, Runtime1::new_instance_id);
    __ branch(lir_cond_always, slow_path);
    __ branch_destination(slow_path->continuation());
  }
}


static bool is_constant_zero(Instruction* inst) {
  IntConstant* c = inst->type()->as_IntConstant();
  if (c) {
    return (c->value() == 0);
  }
  return false;
}


static bool positive_constant(Instruction* inst) {
  IntConstant* c = inst->type()->as_IntConstant();
  if (c) {
    return (c->value() >= 0);
  }
  return false;
}


static ciArrayKlass* as_array_klass(ciType* type) {
  if (type != NULL && type->is_array_klass() && type->is_loaded()) {
    return (ciArrayKlass*)type;
  } else {
    return NULL;
  }
}

static ciType* phi_declared_type(Phi* phi) {
  ciType* t = phi->operand_at(0)->declared_type();
  if (t == NULL) {
    return NULL;
  }
  for(int i = 1; i < phi->operand_count(); i++) {
    if (t != phi->operand_at(i)->declared_type()) {
      return NULL;
    }
  }
  return t;
}

void LIRGenerator::arraycopy_helper(Intrinsic* x, int* flagsp, ciArrayKlass** expected_typep) {
  Instruction* src     = x->argument_at(0);
  Instruction* src_pos = x->argument_at(1);
  Instruction* dst     = x->argument_at(2);
  Instruction* dst_pos = x->argument_at(3);
  Instruction* length  = x->argument_at(4);

  // first try to identify the likely type of the arrays involved
  ciArrayKlass* expected_type = NULL;
  bool is_exact = false, src_objarray = false, dst_objarray = false;
  {
    ciArrayKlass* src_exact_type    = as_array_klass(src->exact_type());
    ciArrayKlass* src_declared_type = as_array_klass(src->declared_type());
    Phi* phi;
    if (src_declared_type == NULL && (phi = src->as_Phi()) != NULL) {
      src_declared_type = as_array_klass(phi_declared_type(phi));
    }
    ciArrayKlass* dst_exact_type    = as_array_klass(dst->exact_type());
    ciArrayKlass* dst_declared_type = as_array_klass(dst->declared_type());
    if (dst_declared_type == NULL && (phi = dst->as_Phi()) != NULL) {
      dst_declared_type = as_array_klass(phi_declared_type(phi));
    }

    if (src_exact_type != NULL && src_exact_type == dst_exact_type) {
      // the types exactly match so the type is fully known
      is_exact = true;
      expected_type = src_exact_type;
    } else if (dst_exact_type != NULL && dst_exact_type->is_obj_array_klass()) {
      ciArrayKlass* dst_type = (ciArrayKlass*) dst_exact_type;
      ciArrayKlass* src_type = NULL;
      if (src_exact_type != NULL && src_exact_type->is_obj_array_klass()) {
        src_type = (ciArrayKlass*) src_exact_type;
      } else if (src_declared_type != NULL && src_declared_type->is_obj_array_klass()) {
        src_type = (ciArrayKlass*) src_declared_type;
      }
      if (src_type != NULL) {
        if (src_type->element_type()->is_subtype_of(dst_type->element_type())) {
          is_exact = true;
          expected_type = dst_type;
        }
      }
    }
    // at least pass along a good guess
    if (expected_type == NULL) expected_type = dst_exact_type;
    if (expected_type == NULL) expected_type = src_declared_type;
    if (expected_type == NULL) expected_type = dst_declared_type;

    src_objarray = (src_exact_type && src_exact_type->is_obj_array_klass()) || (src_declared_type && src_declared_type->is_obj_array_klass());
    dst_objarray = (dst_exact_type && dst_exact_type->is_obj_array_klass()) || (dst_declared_type && dst_declared_type->is_obj_array_klass());
  }

  // if a probable array type has been identified, figure out if any
  // of the required checks for a fast case can be elided.
  int flags = LIR_OpArrayCopy::all_flags;

  if (!src_objarray)
    flags &= ~LIR_OpArrayCopy::src_objarray;
  if (!dst_objarray)
    flags &= ~LIR_OpArrayCopy::dst_objarray;

  if (!x->arg_needs_null_check(0))
    flags &= ~LIR_OpArrayCopy::src_null_check;
  if (!x->arg_needs_null_check(2))
    flags &= ~LIR_OpArrayCopy::dst_null_check;


  if (expected_type != NULL) {
    Value length_limit = NULL;

    IfOp* ifop = length->as_IfOp();
    if (ifop != NULL) {
      // look for expressions like min(v, a.length) which ends up as
      //   x > y ? y : x  or  x >= y ? y : x
      if ((ifop->cond() == If::gtr || ifop->cond() == If::geq) &&
          ifop->x() == ifop->fval() &&
          ifop->y() == ifop->tval()) {
        length_limit = ifop->y();
      }
    }

    // try to skip null checks and range checks
    NewArray* src_array = src->as_NewArray();
    if (src_array != NULL) {
      flags &= ~LIR_OpArrayCopy::src_null_check;
      if (length_limit != NULL &&
          src_array->length() == length_limit &&
          is_constant_zero(src_pos)) {
        flags &= ~LIR_OpArrayCopy::src_range_check;
      }
    }

    NewArray* dst_array = dst->as_NewArray();
    if (dst_array != NULL) {
      flags &= ~LIR_OpArrayCopy::dst_null_check;
      if (length_limit != NULL &&
          dst_array->length() == length_limit &&
          is_constant_zero(dst_pos)) {
        flags &= ~LIR_OpArrayCopy::dst_range_check;
      }
    }

    // check from incoming constant values
    if (positive_constant(src_pos))
      flags &= ~LIR_OpArrayCopy::src_pos_positive_check;
    if (positive_constant(dst_pos))
      flags &= ~LIR_OpArrayCopy::dst_pos_positive_check;
    if (positive_constant(length))
      flags &= ~LIR_OpArrayCopy::length_positive_check;

    // see if the range check can be elided, which might also imply
    // that src or dst is non-null.
    ArrayLength* al = length->as_ArrayLength();
    if (al != NULL) {
      if (al->array() == src) {
        // it's the length of the source array
        flags &= ~LIR_OpArrayCopy::length_positive_check;
        flags &= ~LIR_OpArrayCopy::src_null_check;
        if (is_constant_zero(src_pos))
          flags &= ~LIR_OpArrayCopy::src_range_check;
      }
      if (al->array() == dst) {
        // it's the length of the destination array
        flags &= ~LIR_OpArrayCopy::length_positive_check;
        flags &= ~LIR_OpArrayCopy::dst_null_check;
        if (is_constant_zero(dst_pos))
          flags &= ~LIR_OpArrayCopy::dst_range_check;
      }
    }
    if (is_exact) {
      flags &= ~LIR_OpArrayCopy::type_check;
    }
  }

  IntConstant* src_int = src_pos->type()->as_IntConstant();
  IntConstant* dst_int = dst_pos->type()->as_IntConstant();
  if (src_int && dst_int) {
    int s_offs = src_int->value();
    int d_offs = dst_int->value();
    if (src_int->value() >= dst_int->value()) {
      flags &= ~LIR_OpArrayCopy::overlapping;
    }
    if (expected_type != NULL) {
      BasicType t = expected_type->element_type()->basic_type();
      int element_size = type2aelembytes(t);
      if (((arrayOopDesc::base_offset_in_bytes(t) + s_offs * element_size) % HeapWordSize == 0) &&
          ((arrayOopDesc::base_offset_in_bytes(t) + d_offs * element_size) % HeapWordSize == 0)) {
        flags &= ~LIR_OpArrayCopy::unaligned;
      }
    }
  } else if (src_pos == dst_pos || is_constant_zero(dst_pos)) {
    // src and dest positions are the same, or dst is zero so assume
    // nonoverlapping copy.
    flags &= ~LIR_OpArrayCopy::overlapping;
  }

  if (src == dst) {
    // moving within a single array so no type checks are needed
    if (flags & LIR_OpArrayCopy::type_check) {
      flags &= ~LIR_OpArrayCopy::type_check;
    }
  }
  *flagsp = flags;
  *expected_typep = (ciArrayKlass*)expected_type;
}


LIR_Opr LIRGenerator::round_item(LIR_Opr opr) {
  assert(opr->is_register(), "why spill if item is not register?");

  if (strict_fp_requires_explicit_rounding) {
#ifdef IA32
    if (UseSSE < 1 && opr->is_single_fpu()) {
      LIR_Opr result = new_register(T_FLOAT);
      set_vreg_flag(result, must_start_in_memory);
      assert(opr->is_register(), "only a register can be spilled");
      assert(opr->value_type()->is_float(), "rounding only for floats available");
      __ roundfp(opr, LIR_OprFact::illegalOpr, result);
      return result;
    }
#else
    Unimplemented();
#endif // IA32
  }
  return opr;
}


LIR_Opr LIRGenerator::force_to_spill(LIR_Opr value, BasicType t) {
  assert(type2size[t] == type2size[value->type()],
         "size mismatch: t=%s, value->type()=%s", type2name(t), type2name(value->type()));
  if (!value->is_register()) {
    // force into a register
    LIR_Opr r = new_register(value->type());
    __ move(value, r);
    value = r;
  }

  // create a spill location
  LIR_Opr tmp = new_register(t);
  set_vreg_flag(tmp, LIRGenerator::must_start_in_memory);

  // move from register to spill
  __ move(value, tmp);
  return tmp;
}

void LIRGenerator::profile_branch(If* if_instr, If::Condition cond) {
  if (if_instr->should_profile()) {
    ciMethod* method = if_instr->profiled_method();
    assert(method != NULL, "method should be set if branch is profiled");
    ciMethodData* md = method->method_data_or_null();
    assert(md != NULL, "Sanity");
    ciProfileData* data = md->bci_to_data(if_instr->profiled_bci());
    assert(data != NULL, "must have profiling data");
    assert(data->is_BranchData(), "need BranchData for two-way branches");
    int taken_count_offset     = md->byte_offset_of_slot(data, BranchData::taken_offset());
    int not_taken_count_offset = md->byte_offset_of_slot(data, BranchData::not_taken_offset());
    if (if_instr->is_swapped()) {
      int t = taken_count_offset;
      taken_count_offset = not_taken_count_offset;
      not_taken_count_offset = t;
    }

    LIR_Opr md_reg = new_register(T_METADATA);
    __ metadata2reg(md->constant_encoding(), md_reg);

    LIR_Opr data_offset_reg = new_pointer_register();
    __ cmove(lir_cond(cond),
             LIR_OprFact::intptrConst(taken_count_offset),
             LIR_OprFact::intptrConst(not_taken_count_offset),
             data_offset_reg, as_BasicType(if_instr->x()->type()));

    // MDO cells are intptr_t, so the data_reg width is arch-dependent.
    LIR_Opr data_reg = new_pointer_register();
    LIR_Address* data_addr = new LIR_Address(md_reg, data_offset_reg, data_reg->type());
    __ move(data_addr, data_reg);
    // Use leal instead of add to avoid destroying condition codes on x86
    LIR_Address* fake_incr_value = new LIR_Address(data_reg, DataLayout::counter_increment, T_INT);
    __ leal(LIR_OprFact::address(fake_incr_value), data_reg);
    __ move(data_reg, data_addr);
  }
}

// Phi technique:
// This is about passing live values from one basic block to the other.
// In code generated with Java it is rather rare that more than one
// value is on the stack from one basic block to the other.
// We optimize our technique for efficient passing of one value
// (of type long, int, double..) but it can be extended.
// When entering or leaving a basic block, all registers and all spill
// slots are release and empty. We use the released registers
// and spill slots to pass the live values from one block
// to the other. The topmost value, i.e., the value on TOS of expression
// stack is passed in registers. All other values are stored in spilling
// area. Every Phi has an index which designates its spill slot
// At exit of a basic block, we fill the register(s) and spill slots.
// At entry of a basic block, the block_prolog sets up the content of phi nodes
// and locks necessary registers and spilling slots.


// move current value to referenced phi function
void LIRGenerator::move_to_phi(PhiResolver* resolver, Value cur_val, Value sux_val) {
  Phi* phi = sux_val->as_Phi();
  // cur_val can be null without phi being null in conjunction with inlining
  if (phi != NULL && cur_val != NULL && cur_val != phi && !phi->is_illegal()) {
    Phi* cur_phi = cur_val->as_Phi();
    if (cur_phi != NULL && cur_phi->is_illegal()) {
      // Phi and local would need to get invalidated
      // (which is unexpected for Linear Scan).
      // But this case is very rare so we simply bail out.
      bailout("propagation of illegal phi");
      return;
    }
    LIR_Opr operand = cur_val->operand();
    if (operand->is_illegal()) {
      assert(cur_val->as_Constant() != NULL || cur_val->as_Local() != NULL,
             "these can be produced lazily");
      operand = operand_for_instruction(cur_val);
    }
    resolver->move(operand, operand_for_instruction(phi));
  }
}


// Moves all stack values into their PHI position
void LIRGenerator::move_to_phi(ValueStack* cur_state) {
  BlockBegin* bb = block();
  if (bb->number_of_sux() == 1) {
    BlockBegin* sux = bb->sux_at(0);
    assert(sux->number_of_preds() > 0, "invalid CFG");

    // a block with only one predecessor never has phi functions
    if (sux->number_of_preds() > 1) {
      PhiResolver resolver(this);

      ValueStack* sux_state = sux->state();
      Value sux_value;
      int index;

      assert(cur_state->scope() == sux_state->scope(), "not matching");
      assert(cur_state->locals_size() == sux_state->locals_size(), "not matching");
      assert(cur_state->stack_size() == sux_state->stack_size(), "not matching");

      for_each_stack_value(sux_state, index, sux_value) {
        move_to_phi(&resolver, cur_state->stack_at(index), sux_value);
      }

      for_each_local_value(sux_state, index, sux_value) {
        move_to_phi(&resolver, cur_state->local_at(index), sux_value);
      }

      assert(cur_state->caller_state() == sux_state->caller_state(), "caller states must be equal");
    }
  }
}


LIR_Opr LIRGenerator::new_register(BasicType type) {
  int vreg = _virtual_register_number;
  // add a little fudge factor for the bailout, since the bailout is
  // only checked periodically.  This gives a few extra registers to
  // hand out before we really run out, which helps us keep from
  // tripping over assertions.
  if (vreg + 20 >= LIR_OprDesc::vreg_max) {
    bailout("out of virtual registers");
    if (vreg + 2 >= LIR_OprDesc::vreg_max) {
      // wrap it around
      _virtual_register_number = LIR_OprDesc::vreg_base;
    }
  }
  _virtual_register_number += 1;
  return LIR_OprFact::virtual_register(vreg, type);
}


// Try to lock using register in hint
LIR_Opr LIRGenerator::rlock(Value instr) {
  return new_register(instr->type());
}


// does an rlock and sets result
LIR_Opr LIRGenerator::rlock_result(Value x) {
  LIR_Opr reg = rlock(x);
  set_result(x, reg);
  return reg;
}


// does an rlock and sets result
LIR_Opr LIRGenerator::rlock_result(Value x, BasicType type) {
  LIR_Opr reg;
  switch (type) {
  case T_BYTE:
  case T_BOOLEAN:
    reg = rlock_byte(type);
    break;
  default:
    reg = rlock(x);
    break;
  }

  set_result(x, reg);
  return reg;
}


//---------------------------------------------------------------------
ciObject* LIRGenerator::get_jobject_constant(Value value) {
  ObjectType* oc = value->type()->as_ObjectType();
  if (oc) {
    return oc->constant_value();
  }
  return NULL;
}


void LIRGenerator::do_ExceptionObject(ExceptionObject* x) {
  assert(block()->is_set(BlockBegin::exception_entry_flag), "ExceptionObject only allowed in exception handler block");
  assert(block()->next() == x, "ExceptionObject must be first instruction of block");

  // no moves are created for phi functions at the begin of exception
  // handlers, so assign operands manually here
  for_each_phi_fun(block(), phi,
                   if (!phi->is_illegal()) { operand_for_instruction(phi); });

  LIR_Opr thread_reg = getThreadPointer();
  __ move_wide(new LIR_Address(thread_reg, in_bytes(JavaThread::exception_oop_offset()), T_OBJECT),
               exceptionOopOpr());
  __ move_wide(LIR_OprFact::oopConst(NULL),
               new LIR_Address(thread_reg, in_bytes(JavaThread::exception_oop_offset()), T_OBJECT));
  __ move_wide(LIR_OprFact::oopConst(NULL),
               new LIR_Address(thread_reg, in_bytes(JavaThread::exception_pc_offset()), T_OBJECT));

  LIR_Opr result = new_register(T_OBJECT);
  __ move(exceptionOopOpr(), result);
  set_result(x, result);
}


//----------------------------------------------------------------------
//----------------------------------------------------------------------
//----------------------------------------------------------------------
//----------------------------------------------------------------------
//                        visitor functions
//----------------------------------------------------------------------
//----------------------------------------------------------------------
//----------------------------------------------------------------------
//----------------------------------------------------------------------

void LIRGenerator::do_Phi(Phi* x) {
  // phi functions are never visited directly
  ShouldNotReachHere();
}


// Code for a constant is generated lazily unless the constant is frequently used and can't be inlined.
void LIRGenerator::do_Constant(Constant* x) {
  if (x->state_before() != NULL) {
    // Any constant with a ValueStack requires patching so emit the patch here
    LIR_Opr reg = rlock_result(x);
    CodeEmitInfo* info = state_for(x, x->state_before());
    __ oop2reg_patch(NULL, reg, info);
  } else if (x->use_count() > 1 && !can_inline_as_constant(x)) {
    if (!x->is_pinned()) {
      // unpinned constants are handled specially so that they can be
      // put into registers when they are used multiple times within a
      // block.  After the block completes their operand will be
      // cleared so that other blocks can't refer to that register.
      set_result(x, load_constant(x));
    } else {
      LIR_Opr res = x->operand();
      if (!res->is_valid()) {
        res = LIR_OprFact::value_type(x->type());
      }
      if (res->is_constant()) {
        LIR_Opr reg = rlock_result(x);
        __ move(res, reg);
      } else {
        set_result(x, res);
      }
    }
  } else {
    set_result(x, LIR_OprFact::value_type(x->type()));
  }
}


void LIRGenerator::do_Local(Local* x) {
  // operand_for_instruction has the side effect of setting the result
  // so there's no need to do it here.
  operand_for_instruction(x);
}


void LIRGenerator::do_IfInstanceOf(IfInstanceOf* x) {
  Unimplemented();
}


void LIRGenerator::do_Return(Return* x) {
  if (compilation()->env()->dtrace_method_probes()) {
    BasicTypeList signature;
    signature.append(LP64_ONLY(T_LONG) NOT_LP64(T_INT));    // thread
    signature.append(T_METADATA); // Method*
    LIR_OprList* args = new LIR_OprList();
    args->append(getThreadPointer());
    LIR_Opr meth = new_register(T_METADATA);
    __ metadata2reg(method()->constant_encoding(), meth);
    args->append(meth);
    call_runtime(&signature, args, CAST_FROM_FN_PTR(address, SharedRuntime::dtrace_method_exit), voidType, NULL);
  }

  if (x->type()->is_void()) {
    __ return_op(LIR_OprFact::illegalOpr);
  } else {
    LIR_Opr reg = result_register_for(x->type(), /*callee=*/true);
    LIRItem result(x->result(), this);

    result.load_item_force(reg);
    __ return_op(result.result());
  }
  set_no_result(x);
}

// Examble: ref.get()
// Combination of LoadField and g1 pre-write barrier
void LIRGenerator::do_Reference_get(Intrinsic* x) {

  const int referent_offset = java_lang_ref_Reference::referent_offset();

  assert(x->number_of_arguments() == 1, "wrong type");

  LIRItem reference(x->argument_at(0), this);
  reference.load_item();

  // need to perform the null check on the reference objecy
  CodeEmitInfo* info = NULL;
  if (x->needs_null_check()) {
    info = state_for(x);
  }

  LIR_Opr result = rlock_result(x, T_OBJECT);
  access_load_at(IN_HEAP | ON_WEAK_OOP_REF, T_OBJECT,
                 reference, LIR_OprFact::intConst(referent_offset), result);
}

// Example: clazz.isInstance(object)
void LIRGenerator::do_isInstance(Intrinsic* x) {
  assert(x->number_of_arguments() == 2, "wrong type");

  // TODO could try to substitute this node with an equivalent InstanceOf
  // if clazz is known to be a constant Class. This will pick up newly found
  // constants after HIR construction. I'll leave this to a future change.

  // as a first cut, make a simple leaf call to runtime to stay platform independent.
  // could follow the aastore example in a future change.

  LIRItem clazz(x->argument_at(0), this);
  LIRItem object(x->argument_at(1), this);
  clazz.load_item();
  object.load_item();
  LIR_Opr result = rlock_result(x);

  // need to perform null check on clazz
  if (x->needs_null_check()) {
    CodeEmitInfo* info = state_for(x);
    __ null_check(clazz.result(), info);
  }

  LIR_Opr call_result = call_runtime(clazz.value(), object.value(),
                                     CAST_FROM_FN_PTR(address, Runtime1::is_instance_of),
                                     x->type(),
                                     NULL); // NULL CodeEmitInfo results in a leaf call
  __ move(call_result, result);
}

// Example: object.getClass ()
void LIRGenerator::do_getClass(Intrinsic* x) {
  assert(x->number_of_arguments() == 1, "wrong type");

  LIRItem rcvr(x->argument_at(0), this);
  rcvr.load_item();
  LIR_Opr temp = new_register(T_METADATA);
  LIR_Opr result = rlock_result(x);

  // need to perform the null check on the rcvr
  CodeEmitInfo* info = NULL;
  if (x->needs_null_check()) {
    info = state_for(x);
  }

  // FIXME T_ADDRESS should actually be T_METADATA but it can't because the
  // meaning of these two is mixed up (see JDK-8026837).
  __ move(new LIR_Address(rcvr.result(), oopDesc::klass_offset_in_bytes(), T_ADDRESS), temp, info);
  __ move_wide(new LIR_Address(temp, in_bytes(Klass::java_mirror_offset()), T_ADDRESS), temp);
  // mirror = ((OopHandle)mirror)->resolve();
  access_load(IN_NATIVE, T_OBJECT,
              LIR_OprFact::address(new LIR_Address(temp, T_OBJECT)), result);
}

// java.lang.Class::isPrimitive()
void LIRGenerator::do_isPrimitive(Intrinsic* x) {
  assert(x->number_of_arguments() == 1, "wrong type");

  LIRItem rcvr(x->argument_at(0), this);
  rcvr.load_item();
  LIR_Opr temp = new_register(T_METADATA);
  LIR_Opr result = rlock_result(x);

  CodeEmitInfo* info = NULL;
  if (x->needs_null_check()) {
    info = state_for(x);
  }

  __ move(new LIR_Address(rcvr.result(), java_lang_Class::klass_offset(), T_ADDRESS), temp, info);
  __ cmp(lir_cond_notEqual, temp, LIR_OprFact::metadataConst(0));
  __ cmove(lir_cond_notEqual, LIR_OprFact::intConst(0), LIR_OprFact::intConst(1), result, T_BOOLEAN);
}


// Example: Thread.currentThread()
void LIRGenerator::do_currentThread(Intrinsic* x) {
  assert(x->number_of_arguments() == 0, "wrong type");
  LIR_Opr reg = rlock_result(x);
  __ move_wide(new LIR_Address(getThreadPointer(), in_bytes(JavaThread::threadObj_offset()), T_OBJECT), reg);
}


void LIRGenerator::do_scopedCache(Intrinsic* x) {
  assert(x->number_of_arguments() == 0, "wrong type");
  LIR_Opr reg = rlock_result(x);
  __ move_wide(new LIR_Address(getThreadPointer(), in_bytes(JavaThread::scopedCache_offset()), T_OBJECT), reg);
}


void LIRGenerator::do_RegisterFinalizer(Intrinsic* x) {
  assert(x->number_of_arguments() == 1, "wrong type");
  LIRItem receiver(x->argument_at(0), this);

  receiver.load_item();
  BasicTypeList signature;
  signature.append(T_OBJECT); // receiver
  LIR_OprList* args = new LIR_OprList();
  args->append(receiver.result());
  CodeEmitInfo* info = state_for(x, x->state());
  call_runtime(&signature, args,
               CAST_FROM_FN_PTR(address, Runtime1::entry_for(Runtime1::register_finalizer_id)),
               voidType, info);

  set_no_result(x);
}


//------------------------local access--------------------------------------

LIR_Opr LIRGenerator::operand_for_instruction(Instruction* x) {
  if (x->operand()->is_illegal()) {
    Constant* c = x->as_Constant();
    if (c != NULL) {
      x->set_operand(LIR_OprFact::value_type(c->type()));
    } else {
      assert(x->as_Phi() || x->as_Local() != NULL, "only for Phi and Local");
      // allocate a virtual register for this local or phi
      x->set_operand(rlock(x));
      _instruction_for_operand.at_put_grow(x->operand()->vreg_number(), x, NULL);
    }
  }
  return x->operand();
}


Instruction* LIRGenerator::instruction_for_opr(LIR_Opr opr) {
  if (opr->is_virtual()) {
    return instruction_for_vreg(opr->vreg_number());
  }
  return NULL;
}


Instruction* LIRGenerator::instruction_for_vreg(int reg_num) {
  if (reg_num < _instruction_for_operand.length()) {
    return _instruction_for_operand.at(reg_num);
  }
  return NULL;
}


void LIRGenerator::set_vreg_flag(int vreg_num, VregFlag f) {
  if (_vreg_flags.size_in_bits() == 0) {
    BitMap2D temp(100, num_vreg_flags);
    _vreg_flags = temp;
  }
  _vreg_flags.at_put_grow(vreg_num, f, true);
}

bool LIRGenerator::is_vreg_flag_set(int vreg_num, VregFlag f) {
  if (!_vreg_flags.is_valid_index(vreg_num, f)) {
    return false;
  }
  return _vreg_flags.at(vreg_num, f);
}


// Block local constant handling.  This code is useful for keeping
// unpinned constants and constants which aren't exposed in the IR in
// registers.  Unpinned Constant instructions have their operands
// cleared when the block is finished so that other blocks can't end
// up referring to their registers.

LIR_Opr LIRGenerator::load_constant(Constant* x) {
  assert(!x->is_pinned(), "only for unpinned constants");
  _unpinned_constants.append(x);
  return load_constant(LIR_OprFact::value_type(x->type())->as_constant_ptr());
}


LIR_Opr LIRGenerator::load_constant(LIR_Const* c) {
  BasicType t = c->type();
  for (int i = 0; i < _constants.length(); i++) {
    LIR_Const* other = _constants.at(i);
    if (t == other->type()) {
      switch (t) {
      case T_INT:
      case T_FLOAT:
        if (c->as_jint_bits() != other->as_jint_bits()) continue;
        break;
      case T_LONG:
      case T_DOUBLE:
        if (c->as_jint_hi_bits() != other->as_jint_hi_bits()) continue;
        if (c->as_jint_lo_bits() != other->as_jint_lo_bits()) continue;
        break;
      case T_OBJECT:
        if (c->as_jobject() != other->as_jobject()) continue;
        break;
      default:
        break;
      }
      return _reg_for_constants.at(i);
    }
  }

  LIR_Opr result = new_register(t);
  __ move((LIR_Opr)c, result);
  _constants.append(c);
  _reg_for_constants.append(result);
  return result;
}

//------------------------field access--------------------------------------

void LIRGenerator::do_CompareAndSwap(Intrinsic* x, ValueType* type) {
  assert(x->number_of_arguments() == 4, "wrong type");
  LIRItem obj   (x->argument_at(0), this);  // object
  LIRItem offset(x->argument_at(1), this);  // offset of field
  LIRItem cmp   (x->argument_at(2), this);  // value to compare with field
  LIRItem val   (x->argument_at(3), this);  // replace field with val if matches cmp
  assert(obj.type()->tag() == objectTag, "invalid type");

  // In 64bit the type can be long, sparc doesn't have this assert
  // assert(offset.type()->tag() == intTag, "invalid type");

  assert(cmp.type()->tag() == type->tag(), "invalid type");
  assert(val.type()->tag() == type->tag(), "invalid type");

  LIR_Opr result = access_atomic_cmpxchg_at(IN_HEAP, as_BasicType(type),
                                            obj, offset, cmp, val);
  set_result(x, result);
}

// Comment copied form templateTable_i486.cpp
// ----------------------------------------------------------------------------
// Volatile variables demand their effects be made known to all CPU's in
// order.  Store buffers on most chips allow reads & writes to reorder; the
// JMM's ReadAfterWrite.java test fails in -Xint mode without some kind of
// memory barrier (i.e., it's not sufficient that the interpreter does not
// reorder volatile references, the hardware also must not reorder them).
//
// According to the new Java Memory Model (JMM):
// (1) All volatiles are serialized wrt to each other.
// ALSO reads & writes act as aquire & release, so:
// (2) A read cannot let unrelated NON-volatile memory refs that happen after
// the read float up to before the read.  It's OK for non-volatile memory refs
// that happen before the volatile read to float down below it.
// (3) Similar a volatile write cannot let unrelated NON-volatile memory refs
// that happen BEFORE the write float down to after the write.  It's OK for
// non-volatile memory refs that happen after the volatile write to float up
// before it.
//
// We only put in barriers around volatile refs (they are expensive), not
// _between_ memory refs (that would require us to track the flavor of the
// previous memory refs).  Requirements (2) and (3) require some barriers
// before volatile stores and after volatile loads.  These nearly cover
// requirement (1) but miss the volatile-store-volatile-load case.  This final
// case is placed after volatile-stores although it could just as well go
// before volatile-loads.


void LIRGenerator::do_StoreField(StoreField* x) {
  bool needs_patching = x->needs_patching();
  bool is_volatile = x->field()->is_volatile();
  BasicType field_type = x->field_type();

  CodeEmitInfo* info = NULL;
  if (needs_patching) {
    assert(x->explicit_null_check() == NULL, "can't fold null check into patching field access");
    info = state_for(x, x->state_before());
  } else if (x->needs_null_check()) {
    NullCheck* nc = x->explicit_null_check();
    if (nc == NULL) {
      info = state_for(x);
    } else {
      info = state_for(nc);
    }
  }

  LIRItem object(x->obj(), this);
  LIRItem value(x->value(),  this);

  object.load_item();

  if (is_volatile || needs_patching) {
    // load item if field is volatile (fewer special cases for volatiles)
    // load item if field not initialized
    // load item if field not constant
    // because of code patching we cannot inline constants
    if (field_type == T_BYTE || field_type == T_BOOLEAN) {
      value.load_byte_item();
    } else  {
      value.load_item();
    }
  } else {
    value.load_for_store(field_type);
  }

  set_no_result(x);

#ifndef PRODUCT
  if (PrintNotLoaded && needs_patching) {
    tty->print_cr("   ###class not loaded at store_%s bci %d",
                  x->is_static() ?  "static" : "field", x->printable_bci());
  }
#endif

  if (x->needs_null_check() &&
      (needs_patching ||
       MacroAssembler::needs_explicit_null_check(x->offset()))) {
    // Emit an explicit null check because the offset is too large.
    // If the class is not loaded and the object is NULL, we need to deoptimize to throw a
    // NoClassDefFoundError in the interpreter instead of an implicit NPE from compiled code.
    __ null_check(object.result(), new CodeEmitInfo(info), /* deoptimize */ needs_patching);
  }

  DecoratorSet decorators = IN_HEAP;
  if (is_volatile) {
    decorators |= MO_SEQ_CST;
  }
  if (needs_patching) {
    decorators |= C1_NEEDS_PATCHING;
  }

  access_store_at(decorators, field_type, object, LIR_OprFact::intConst(x->offset()),
                  value.result(), info != NULL ? new CodeEmitInfo(info) : NULL, info);
}

void LIRGenerator::do_StoreIndexed(StoreIndexed* x) {
  assert(x->is_pinned(),"");
  bool needs_range_check = x->compute_needs_range_check();
  bool use_length = x->length() != NULL;
  bool obj_store = is_reference_type(x->elt_type());
  bool needs_store_check = obj_store && (x->value()->as_Constant() == NULL ||
                                         !get_jobject_constant(x->value())->is_null_object() ||
                                         x->should_profile());

  LIRItem array(x->array(), this);
  LIRItem index(x->index(), this);
  LIRItem value(x->value(), this);
  LIRItem length(this);

  array.load_item();
  index.load_nonconstant();

  if (use_length && needs_range_check) {
    length.set_instruction(x->length());
    length.load_item();

  }
  if (needs_store_check || x->check_boolean()) {
    value.load_item();
  } else {
    value.load_for_store(x->elt_type());
  }

  set_no_result(x);

  // the CodeEmitInfo must be duplicated for each different
  // LIR-instruction because spilling can occur anywhere between two
  // instructions and so the debug information must be different
  CodeEmitInfo* range_check_info = state_for(x);
  CodeEmitInfo* null_check_info = NULL;
  if (x->needs_null_check()) {
    null_check_info = new CodeEmitInfo(range_check_info);
  }

  if (GenerateRangeChecks && needs_range_check) {
    if (use_length) {
      __ cmp(lir_cond_belowEqual, length.result(), index.result());
      __ branch(lir_cond_belowEqual, new RangeCheckStub(range_check_info, index.result(), array.result()));
    } else {
      array_range_check(array.result(), index.result(), null_check_info, range_check_info);
      // range_check also does the null check
      null_check_info = NULL;
    }
  }

  if (GenerateArrayStoreCheck && needs_store_check) {
    CodeEmitInfo* store_check_info = new CodeEmitInfo(range_check_info);
    array_store_check(value.result(), array.result(), store_check_info, x->profiled_method(), x->profiled_bci());
  }

  DecoratorSet decorators = IN_HEAP | IS_ARRAY;
  if (x->check_boolean()) {
    decorators |= C1_MASK_BOOLEAN;
  }

  access_store_at(decorators, x->elt_type(), array, index.result(), value.result(),
                  NULL, null_check_info);
}

void LIRGenerator::access_load_at(DecoratorSet decorators, BasicType type,
                                  LIRItem& base, LIR_Opr offset, LIR_Opr result,
                                  CodeEmitInfo* patch_info, CodeEmitInfo* load_emit_info) {
  decorators |= ACCESS_READ;
  LIRAccess access(this, decorators, base, offset, type, patch_info, load_emit_info);
  if (access.is_raw()) {
    _barrier_set->BarrierSetC1::load_at(access, result);
  } else {
    _barrier_set->load_at(access, result);
  }
}

void LIRGenerator::access_load(DecoratorSet decorators, BasicType type,
                               LIR_Opr addr, LIR_Opr result) {
  decorators |= ACCESS_READ;
  LIRAccess access(this, decorators, LIR_OprFact::illegalOpr, LIR_OprFact::illegalOpr, type);
  access.set_resolved_addr(addr);
  if (access.is_raw()) {
    _barrier_set->BarrierSetC1::load(access, result);
  } else {
    _barrier_set->load(access, result);
  }
}

void LIRGenerator::access_store_at(DecoratorSet decorators, BasicType type,
                                   LIRItem& base, LIR_Opr offset, LIR_Opr value,
                                   CodeEmitInfo* patch_info, CodeEmitInfo* store_emit_info) {
  decorators |= ACCESS_WRITE;
  LIRAccess access(this, decorators, base, offset, type, patch_info, store_emit_info);
  if (access.is_raw()) {
    _barrier_set->BarrierSetC1::store_at(access, value);
  } else {
    _barrier_set->store_at(access, value);
  }
}

LIR_Opr LIRGenerator::access_atomic_cmpxchg_at(DecoratorSet decorators, BasicType type,
                                               LIRItem& base, LIRItem& offset, LIRItem& cmp_value, LIRItem& new_value) {
  decorators |= ACCESS_READ;
  decorators |= ACCESS_WRITE;
  // Atomic operations are SEQ_CST by default
  decorators |= ((decorators & MO_DECORATOR_MASK) == 0) ? MO_SEQ_CST : 0;
  LIRAccess access(this, decorators, base, offset, type);
  if (access.is_raw()) {
    return _barrier_set->BarrierSetC1::atomic_cmpxchg_at(access, cmp_value, new_value);
  } else {
    return _barrier_set->atomic_cmpxchg_at(access, cmp_value, new_value);
  }
}

LIR_Opr LIRGenerator::access_atomic_xchg_at(DecoratorSet decorators, BasicType type,
                                            LIRItem& base, LIRItem& offset, LIRItem& value) {
  decorators |= ACCESS_READ;
  decorators |= ACCESS_WRITE;
  // Atomic operations are SEQ_CST by default
  decorators |= ((decorators & MO_DECORATOR_MASK) == 0) ? MO_SEQ_CST : 0;
  LIRAccess access(this, decorators, base, offset, type);
  if (access.is_raw()) {
    return _barrier_set->BarrierSetC1::atomic_xchg_at(access, value);
  } else {
    return _barrier_set->atomic_xchg_at(access, value);
  }
}

LIR_Opr LIRGenerator::access_atomic_add_at(DecoratorSet decorators, BasicType type,
                                           LIRItem& base, LIRItem& offset, LIRItem& value) {
  decorators |= ACCESS_READ;
  decorators |= ACCESS_WRITE;
  // Atomic operations are SEQ_CST by default
  decorators |= ((decorators & MO_DECORATOR_MASK) == 0) ? MO_SEQ_CST : 0;
  LIRAccess access(this, decorators, base, offset, type);
  if (access.is_raw()) {
    return _barrier_set->BarrierSetC1::atomic_add_at(access, value);
  } else {
    return _barrier_set->atomic_add_at(access, value);
  }
}

LIR_Opr LIRGenerator::access_resolve(DecoratorSet decorators, LIR_Opr obj) {
  // Use stronger ACCESS_WRITE|ACCESS_READ by default.
  if ((decorators & (ACCESS_READ | ACCESS_WRITE)) == 0) {
    decorators |= ACCESS_READ | ACCESS_WRITE;
  }

  return _barrier_set->resolve(this, decorators, obj);
}

void LIRGenerator::do_LoadField(LoadField* x) {
  bool needs_patching = x->needs_patching();
  bool is_volatile = x->field()->is_volatile();
  BasicType field_type = x->field_type();

  CodeEmitInfo* info = NULL;
  if (needs_patching) {
    assert(x->explicit_null_check() == NULL, "can't fold null check into patching field access");
    info = state_for(x, x->state_before());
  } else if (x->needs_null_check()) {
    NullCheck* nc = x->explicit_null_check();
    if (nc == NULL) {
      info = state_for(x);
    } else {
      info = state_for(nc);
    }
  }

  LIRItem object(x->obj(), this);

  object.load_item();

#ifndef PRODUCT
  if (PrintNotLoaded && needs_patching) {
    tty->print_cr("   ###class not loaded at load_%s bci %d",
                  x->is_static() ?  "static" : "field", x->printable_bci());
  }
#endif

  bool stress_deopt = StressLoopInvariantCodeMotion && info && info->deoptimize_on_exception();
  if (x->needs_null_check() &&
      (needs_patching ||
       MacroAssembler::needs_explicit_null_check(x->offset()) ||
       stress_deopt)) {
    LIR_Opr obj = object.result();
    if (stress_deopt) {
      obj = new_register(T_OBJECT);
      __ move(LIR_OprFact::oopConst(NULL), obj);
    }
    // Emit an explicit null check because the offset is too large.
    // If the class is not loaded and the object is NULL, we need to deoptimize to throw a
    // NoClassDefFoundError in the interpreter instead of an implicit NPE from compiled code.
    __ null_check(obj, new CodeEmitInfo(info), /* deoptimize */ needs_patching);
  }

  DecoratorSet decorators = IN_HEAP;
  if (is_volatile) {
    decorators |= MO_SEQ_CST;
  }
  if (needs_patching) {
    decorators |= C1_NEEDS_PATCHING;
  }

  LIR_Opr result = rlock_result(x, field_type);
  access_load_at(decorators, field_type,
                 object, LIR_OprFact::intConst(x->offset()), result,
                 info ? new CodeEmitInfo(info) : NULL, info);
}


//------------------------java.nio.Buffer.checkIndex------------------------

// int java.nio.Buffer.checkIndex(int)
void LIRGenerator::do_NIOCheckIndex(Intrinsic* x) {
  // NOTE: by the time we are in checkIndex() we are guaranteed that
  // the buffer is non-null (because checkIndex is package-private and
  // only called from within other methods in the buffer).
  assert(x->number_of_arguments() == 2, "wrong type");
  LIRItem buf  (x->argument_at(0), this);
  LIRItem index(x->argument_at(1), this);
  buf.load_item();
  index.load_item();

  LIR_Opr result = rlock_result(x);
  if (GenerateRangeChecks) {
    CodeEmitInfo* info = state_for(x);
    CodeStub* stub = new RangeCheckStub(info, index.result());
    LIR_Opr buf_obj = access_resolve(IS_NOT_NULL | ACCESS_READ, buf.result());
    if (index.result()->is_constant()) {
      cmp_mem_int(lir_cond_belowEqual, buf_obj, java_nio_Buffer::limit_offset(), index.result()->as_jint(), info);
      __ branch(lir_cond_belowEqual, stub);
    } else {
      cmp_reg_mem(lir_cond_aboveEqual, index.result(), buf_obj,
                  java_nio_Buffer::limit_offset(), T_INT, info);
      __ branch(lir_cond_aboveEqual, stub);
    }
    __ move(index.result(), result);
  } else {
    // Just load the index into the result register
    __ move(index.result(), result);
  }
}


//------------------------array access--------------------------------------


void LIRGenerator::do_ArrayLength(ArrayLength* x) {
  LIRItem array(x->array(), this);
  array.load_item();
  LIR_Opr reg = rlock_result(x);

  CodeEmitInfo* info = NULL;
  if (x->needs_null_check()) {
    NullCheck* nc = x->explicit_null_check();
    if (nc == NULL) {
      info = state_for(x);
    } else {
      info = state_for(nc);
    }
    if (StressLoopInvariantCodeMotion && info->deoptimize_on_exception()) {
      LIR_Opr obj = new_register(T_OBJECT);
      __ move(LIR_OprFact::oopConst(NULL), obj);
      __ null_check(obj, new CodeEmitInfo(info));
    }
  }
  __ load(new LIR_Address(array.result(), arrayOopDesc::length_offset_in_bytes(), T_INT), reg, info, lir_patch_none);
}


void LIRGenerator::do_LoadIndexed(LoadIndexed* x) {
  bool use_length = x->length() != NULL;
  LIRItem array(x->array(), this);
  LIRItem index(x->index(), this);
  LIRItem length(this);
  bool needs_range_check = x->compute_needs_range_check();

  if (use_length && needs_range_check) {
    length.set_instruction(x->length());
    length.load_item();
  }

  array.load_item();
  if (index.is_constant() && can_inline_as_constant(x->index())) {
    // let it be a constant
    index.dont_load_item();
  } else {
    index.load_item();
  }

  CodeEmitInfo* range_check_info = state_for(x);
  CodeEmitInfo* null_check_info = NULL;
  if (x->needs_null_check()) {
    NullCheck* nc = x->explicit_null_check();
    if (nc != NULL) {
      null_check_info = state_for(nc);
    } else {
      null_check_info = range_check_info;
    }
    if (StressLoopInvariantCodeMotion && null_check_info->deoptimize_on_exception()) {
      LIR_Opr obj = new_register(T_OBJECT);
      __ move(LIR_OprFact::oopConst(NULL), obj);
      __ null_check(obj, new CodeEmitInfo(null_check_info));
    }
  }

  if (GenerateRangeChecks && needs_range_check) {
    if (StressLoopInvariantCodeMotion && range_check_info->deoptimize_on_exception()) {
      __ branch(lir_cond_always, new RangeCheckStub(range_check_info, index.result(), array.result()));
    } else if (use_length) {
      // TODO: use a (modified) version of array_range_check that does not require a
      //       constant length to be loaded to a register
      __ cmp(lir_cond_belowEqual, length.result(), index.result());
      __ branch(lir_cond_belowEqual, new RangeCheckStub(range_check_info, index.result(), array.result()));
    } else {
      array_range_check(array.result(), index.result(), null_check_info, range_check_info);
      // The range check performs the null check, so clear it out for the load
      null_check_info = NULL;
    }
  }

  DecoratorSet decorators = IN_HEAP | IS_ARRAY;

  LIR_Opr result = rlock_result(x, x->elt_type());
  access_load_at(decorators, x->elt_type(),
                 array, index.result(), result,
                 NULL, null_check_info);
}


void LIRGenerator::do_NullCheck(NullCheck* x) {
  if (x->can_trap()) {
    LIRItem value(x->obj(), this);
    value.load_item();
    CodeEmitInfo* info = state_for(x);
    __ null_check(value.result(), info);
  }
}


void LIRGenerator::do_TypeCast(TypeCast* x) {
  LIRItem value(x->obj(), this);
  value.load_item();
  // the result is the same as from the node we are casting
  set_result(x, value.result());
}


void LIRGenerator::do_Throw(Throw* x) {
  LIRItem exception(x->exception(), this);
  exception.load_item();
  set_no_result(x);
  LIR_Opr exception_opr = exception.result();
  CodeEmitInfo* info = state_for(x, x->state());

#ifndef PRODUCT
  if (PrintC1Statistics) {
    increment_counter(Runtime1::throw_count_address(), T_INT);
  }
#endif

  // check if the instruction has an xhandler in any of the nested scopes
  bool unwind = false;
  if (info->exception_handlers()->length() == 0) {
    // this throw is not inside an xhandler
    unwind = true;
  } else {
    // get some idea of the throw type
    bool type_is_exact = true;
    ciType* throw_type = x->exception()->exact_type();
    if (throw_type == NULL) {
      type_is_exact = false;
      throw_type = x->exception()->declared_type();
    }
    if (throw_type != NULL && throw_type->is_instance_klass()) {
      ciInstanceKlass* throw_klass = (ciInstanceKlass*)throw_type;
      unwind = !x->exception_handlers()->could_catch(throw_klass, type_is_exact);
    }
  }

  // do null check before moving exception oop into fixed register
  // to avoid a fixed interval with an oop during the null check.
  // Use a copy of the CodeEmitInfo because debug information is
  // different for null_check and throw.
  if (x->exception()->as_NewInstance() == NULL && x->exception()->as_ExceptionObject() == NULL) {
    // if the exception object wasn't created using new then it might be null.
    __ null_check(exception_opr, new CodeEmitInfo(info, x->state()->copy(ValueStack::ExceptionState, x->state()->bci())));
  }

  if (compilation()->env()->jvmti_can_post_on_exceptions()) {
    // we need to go through the exception lookup path to get JVMTI
    // notification done
    unwind = false;
  }

  // move exception oop into fixed register
  __ move(exception_opr, exceptionOopOpr());

  if (unwind) {
    __ unwind_exception(exceptionOopOpr());
  } else {
    __ throw_exception(exceptionPcOpr(), exceptionOopOpr(), info);
  }
}


void LIRGenerator::do_RoundFP(RoundFP* x) {
  assert(strict_fp_requires_explicit_rounding, "not required");

  LIRItem input(x->input(), this);
  input.load_item();
  LIR_Opr input_opr = input.result();
  assert(input_opr->is_register(), "why round if value is not in a register?");
  assert(input_opr->is_single_fpu() || input_opr->is_double_fpu(), "input should be floating-point value");
  if (input_opr->is_single_fpu()) {
    set_result(x, round_item(input_opr)); // This code path not currently taken
  } else {
    LIR_Opr result = new_register(T_DOUBLE);
    set_vreg_flag(result, must_start_in_memory);
    __ roundfp(input_opr, LIR_OprFact::illegalOpr, result);
    set_result(x, result);
  }
}

// Here UnsafeGetRaw may have x->base() and x->index() be int or long
// on both 64 and 32 bits. Expecting x->base() to be always long on 64bit.
void LIRGenerator::do_UnsafeGetRaw(UnsafeGetRaw* x) {
  LIRItem base(x->base(), this);
  LIRItem idx(this);

  base.load_item();
  if (x->has_index()) {
    idx.set_instruction(x->index());
    idx.load_nonconstant();
  }

  LIR_Opr reg = rlock_result(x, x->basic_type());

  int   log2_scale = 0;
  if (x->has_index()) {
    log2_scale = x->log2_scale();
  }

  assert(!x->has_index() || idx.value() == x->index(), "should match");

  LIR_Opr base_op = base.result();
  LIR_Opr index_op = idx.result();
#ifndef _LP64
  if (base_op->type() == T_LONG) {
    base_op = new_register(T_INT);
    __ convert(Bytecodes::_l2i, base.result(), base_op);
  }
  if (x->has_index()) {
    if (index_op->type() == T_LONG) {
      LIR_Opr long_index_op = index_op;
      if (index_op->is_constant()) {
        long_index_op = new_register(T_LONG);
        __ move(index_op, long_index_op);
      }
      index_op = new_register(T_INT);
      __ convert(Bytecodes::_l2i, long_index_op, index_op);
    } else {
      assert(x->index()->type()->tag() == intTag, "must be");
    }
  }
  // At this point base and index should be all ints.
  assert(base_op->type() == T_INT && !base_op->is_constant(), "base should be an non-constant int");
  assert(!x->has_index() || index_op->type() == T_INT, "index should be an int");
#else
  if (x->has_index()) {
    if (index_op->type() == T_INT) {
      if (!index_op->is_constant()) {
        index_op = new_register(T_LONG);
        __ convert(Bytecodes::_i2l, idx.result(), index_op);
      }
    } else {
      assert(index_op->type() == T_LONG, "must be");
      if (index_op->is_constant()) {
        index_op = new_register(T_LONG);
        __ move(idx.result(), index_op);
      }
    }
  }
  // At this point base is a long non-constant
  // Index is a long register or a int constant.
  // We allow the constant to stay an int because that would allow us a more compact encoding by
  // embedding an immediate offset in the address expression. If we have a long constant, we have to
  // move it into a register first.
  assert(base_op->type() == T_LONG && !base_op->is_constant(), "base must be a long non-constant");
  assert(!x->has_index() || (index_op->type() == T_INT && index_op->is_constant()) ||
                            (index_op->type() == T_LONG && !index_op->is_constant()), "unexpected index type");
#endif

  BasicType dst_type = x->basic_type();

  LIR_Address* addr;
  if (index_op->is_constant()) {
    assert(log2_scale == 0, "must not have a scale");
    assert(index_op->type() == T_INT, "only int constants supported");
    addr = new LIR_Address(base_op, index_op->as_jint(), dst_type);
  } else {
#ifdef X86
    addr = new LIR_Address(base_op, index_op, LIR_Address::Scale(log2_scale), 0, dst_type);
#elif defined(GENERATE_ADDRESS_IS_PREFERRED)
    addr = generate_address(base_op, index_op, log2_scale, 0, dst_type);
#else
    if (index_op->is_illegal() || log2_scale == 0) {
      addr = new LIR_Address(base_op, index_op, dst_type);
    } else {
      LIR_Opr tmp = new_pointer_register();
      __ shift_left(index_op, log2_scale, tmp);
      addr = new LIR_Address(base_op, tmp, dst_type);
    }
#endif
  }

  if (x->may_be_unaligned() && (dst_type == T_LONG || dst_type == T_DOUBLE)) {
    __ unaligned_move(addr, reg);
  } else {
    if (dst_type == T_OBJECT && x->is_wide()) {
      __ move_wide(addr, reg);
    } else {
      __ move(addr, reg);
    }
  }
}


void LIRGenerator::do_UnsafePutRaw(UnsafePutRaw* x) {
  int  log2_scale = 0;
  BasicType type = x->basic_type();

  if (x->has_index()) {
    log2_scale = x->log2_scale();
  }

  LIRItem base(x->base(), this);
  LIRItem value(x->value(), this);
  LIRItem idx(this);

  base.load_item();
  if (x->has_index()) {
    idx.set_instruction(x->index());
    idx.load_item();
  }

  if (type == T_BYTE || type == T_BOOLEAN) {
    value.load_byte_item();
  } else {
    value.load_item();
  }

  set_no_result(x);

  LIR_Opr base_op = base.result();
  LIR_Opr index_op = idx.result();

#ifdef GENERATE_ADDRESS_IS_PREFERRED
  LIR_Address* addr = generate_address(base_op, index_op, log2_scale, 0, x->basic_type());
#else
#ifndef _LP64
  if (base_op->type() == T_LONG) {
    base_op = new_register(T_INT);
    __ convert(Bytecodes::_l2i, base.result(), base_op);
  }
  if (x->has_index()) {
    if (index_op->type() == T_LONG) {
      index_op = new_register(T_INT);
      __ convert(Bytecodes::_l2i, idx.result(), index_op);
    }
  }
  // At this point base and index should be all ints and not constants
  assert(base_op->type() == T_INT && !base_op->is_constant(), "base should be an non-constant int");
  assert(!x->has_index() || (index_op->type() == T_INT && !index_op->is_constant()), "index should be an non-constant int");
#else
  if (x->has_index()) {
    if (index_op->type() == T_INT) {
      index_op = new_register(T_LONG);
      __ convert(Bytecodes::_i2l, idx.result(), index_op);
    }
  }
  // At this point base and index are long and non-constant
  assert(base_op->type() == T_LONG && !base_op->is_constant(), "base must be a non-constant long");
  assert(!x->has_index() || (index_op->type() == T_LONG && !index_op->is_constant()), "index must be a non-constant long");
#endif

  if (log2_scale != 0) {
    // temporary fix (platform dependent code without shift on Intel would be better)
    // TODO: ARM also allows embedded shift in the address
    LIR_Opr tmp = new_pointer_register();
    if (TwoOperandLIRForm) {
      __ move(index_op, tmp);
      index_op = tmp;
    }
    __ shift_left(index_op, log2_scale, tmp);
    if (!TwoOperandLIRForm) {
      index_op = tmp;
    }
  }

  LIR_Address* addr = new LIR_Address(base_op, index_op, x->basic_type());
#endif // !GENERATE_ADDRESS_IS_PREFERRED
  __ move(value.result(), addr);
}


void LIRGenerator::do_UnsafeGetObject(UnsafeGetObject* x) {
  BasicType type = x->basic_type();
  LIRItem src(x->object(), this);
  LIRItem off(x->offset(), this);

  off.load_item();
  src.load_item();

  DecoratorSet decorators = IN_HEAP | C1_UNSAFE_ACCESS;

  if (x->is_volatile()) {
    decorators |= MO_SEQ_CST;
  }
  if (type == T_BOOLEAN) {
    decorators |= C1_MASK_BOOLEAN;
  }
  if (is_reference_type(type)) {
    decorators |= ON_UNKNOWN_OOP_REF;
  }

  LIR_Opr result = rlock_result(x, type);
  access_load_at(decorators, type,
                 src, off.result(), result);
}


void LIRGenerator::do_UnsafePutObject(UnsafePutObject* x) {
  BasicType type = x->basic_type();
  LIRItem src(x->object(), this);
  LIRItem off(x->offset(), this);
  LIRItem data(x->value(), this);

  src.load_item();
  if (type == T_BOOLEAN || type == T_BYTE) {
    data.load_byte_item();
  } else {
    data.load_item();
  }
  off.load_item();

  set_no_result(x);

  DecoratorSet decorators = IN_HEAP | C1_UNSAFE_ACCESS;
  if (is_reference_type(type)) {
    decorators |= ON_UNKNOWN_OOP_REF;
  }
  if (x->is_volatile()) {
    decorators |= MO_SEQ_CST;
  }
  access_store_at(decorators, type, src, off.result(), data.result());
}

void LIRGenerator::do_UnsafeGetAndSetObject(UnsafeGetAndSetObject* x) {
  BasicType type = x->basic_type();
  LIRItem src(x->object(), this);
  LIRItem off(x->offset(), this);
  LIRItem value(x->value(), this);

  DecoratorSet decorators = IN_HEAP | C1_UNSAFE_ACCESS | MO_SEQ_CST;

  if (is_reference_type(type)) {
    decorators |= ON_UNKNOWN_OOP_REF;
  }

  LIR_Opr result;
  if (x->is_add()) {
    result = access_atomic_add_at(decorators, type, src, off, value);
  } else {
    result = access_atomic_xchg_at(decorators, type, src, off, value);
  }
  set_result(x, result);
}

void LIRGenerator::do_SwitchRanges(SwitchRangeArray* x, LIR_Opr value, BlockBegin* default_sux) {
  int lng = x->length();

  for (int i = 0; i < lng; i++) {
    C1SwitchRange* one_range = x->at(i);
    int low_key = one_range->low_key();
    int high_key = one_range->high_key();
    BlockBegin* dest = one_range->sux();
    if (low_key == high_key) {
      __ cmp(lir_cond_equal, value, low_key);
      __ branch(lir_cond_equal, dest);
    } else if (high_key - low_key == 1) {
      __ cmp(lir_cond_equal, value, low_key);
      __ branch(lir_cond_equal, dest);
      __ cmp(lir_cond_equal, value, high_key);
      __ branch(lir_cond_equal, dest);
    } else {
      LabelObj* L = new LabelObj();
      __ cmp(lir_cond_less, value, low_key);
      __ branch(lir_cond_less, L->label());
      __ cmp(lir_cond_lessEqual, value, high_key);
      __ branch(lir_cond_lessEqual, dest);
      __ branch_destination(L->label());
    }
  }
  __ jump(default_sux);
}


SwitchRangeArray* LIRGenerator::create_lookup_ranges(TableSwitch* x) {
  SwitchRangeList* res = new SwitchRangeList();
  int len = x->length();
  if (len > 0) {
    BlockBegin* sux = x->sux_at(0);
    int key = x->lo_key();
    BlockBegin* default_sux = x->default_sux();
    C1SwitchRange* range = new C1SwitchRange(key, sux);
    for (int i = 0; i < len; i++, key++) {
      BlockBegin* new_sux = x->sux_at(i);
      if (sux == new_sux) {
        // still in same range
        range->set_high_key(key);
      } else {
        // skip tests which explicitly dispatch to the default
        if (sux != default_sux) {
          res->append(range);
        }
        range = new C1SwitchRange(key, new_sux);
      }
      sux = new_sux;
    }
    if (res->length() == 0 || res->last() != range)  res->append(range);
  }
  return res;
}


// we expect the keys to be sorted by increasing value
SwitchRangeArray* LIRGenerator::create_lookup_ranges(LookupSwitch* x) {
  SwitchRangeList* res = new SwitchRangeList();
  int len = x->length();
  if (len > 0) {
    BlockBegin* default_sux = x->default_sux();
    int key = x->key_at(0);
    BlockBegin* sux = x->sux_at(0);
    C1SwitchRange* range = new C1SwitchRange(key, sux);
    for (int i = 1; i < len; i++) {
      int new_key = x->key_at(i);
      BlockBegin* new_sux = x->sux_at(i);
      if (key+1 == new_key && sux == new_sux) {
        // still in same range
        range->set_high_key(new_key);
      } else {
        // skip tests which explicitly dispatch to the default
        if (range->sux() != default_sux) {
          res->append(range);
        }
        range = new C1SwitchRange(new_key, new_sux);
      }
      key = new_key;
      sux = new_sux;
    }
    if (res->length() == 0 || res->last() != range)  res->append(range);
  }
  return res;
}


void LIRGenerator::do_TableSwitch(TableSwitch* x) {
  LIRItem tag(x->tag(), this);
  tag.load_item();
  set_no_result(x);

  if (x->is_safepoint()) {
    __ safepoint(safepoint_poll_register(), state_for(x, x->state_before()));
  }

  // move values into phi locations
  move_to_phi(x->state());

  int lo_key = x->lo_key();
  int len = x->length();
  assert(lo_key <= (lo_key + (len - 1)), "integer overflow");
  LIR_Opr value = tag.result();

  if (compilation()->env()->comp_level() == CompLevel_full_profile && UseSwitchProfiling) {
    ciMethod* method = x->state()->scope()->method();
    ciMethodData* md = method->method_data_or_null();
    assert(md != NULL, "Sanity");
    ciProfileData* data = md->bci_to_data(x->state()->bci());
    assert(data != NULL, "must have profiling data");
    assert(data->is_MultiBranchData(), "bad profile data?");
    int default_count_offset = md->byte_offset_of_slot(data, MultiBranchData::default_count_offset());
    LIR_Opr md_reg = new_register(T_METADATA);
    __ metadata2reg(md->constant_encoding(), md_reg);
    LIR_Opr data_offset_reg = new_pointer_register();
    LIR_Opr tmp_reg = new_pointer_register();

    __ move(LIR_OprFact::intptrConst(default_count_offset), data_offset_reg);
    for (int i = 0; i < len; i++) {
      int count_offset = md->byte_offset_of_slot(data, MultiBranchData::case_count_offset(i));
      __ cmp(lir_cond_equal, value, i + lo_key);
      __ move(data_offset_reg, tmp_reg);
      __ cmove(lir_cond_equal,
               LIR_OprFact::intptrConst(count_offset),
               tmp_reg,
               data_offset_reg, T_INT);
    }

    LIR_Opr data_reg = new_pointer_register();
    LIR_Address* data_addr = new LIR_Address(md_reg, data_offset_reg, data_reg->type());
    __ move(data_addr, data_reg);
    __ add(data_reg, LIR_OprFact::intptrConst(1), data_reg);
    __ move(data_reg, data_addr);
  }

  if (UseTableRanges) {
    do_SwitchRanges(create_lookup_ranges(x), value, x->default_sux());
  } else {
    for (int i = 0; i < len; i++) {
      __ cmp(lir_cond_equal, value, i + lo_key);
      __ branch(lir_cond_equal, x->sux_at(i));
    }
    __ jump(x->default_sux());
  }
}


void LIRGenerator::do_LookupSwitch(LookupSwitch* x) {
  LIRItem tag(x->tag(), this);
  tag.load_item();
  set_no_result(x);

  if (x->is_safepoint()) {
    __ safepoint(safepoint_poll_register(), state_for(x, x->state_before()));
  }

  // move values into phi locations
  move_to_phi(x->state());

  LIR_Opr value = tag.result();
  int len = x->length();

  if (compilation()->env()->comp_level() == CompLevel_full_profile && UseSwitchProfiling) {
    ciMethod* method = x->state()->scope()->method();
    ciMethodData* md = method->method_data_or_null();
    assert(md != NULL, "Sanity");
    ciProfileData* data = md->bci_to_data(x->state()->bci());
    assert(data != NULL, "must have profiling data");
    assert(data->is_MultiBranchData(), "bad profile data?");
    int default_count_offset = md->byte_offset_of_slot(data, MultiBranchData::default_count_offset());
    LIR_Opr md_reg = new_register(T_METADATA);
    __ metadata2reg(md->constant_encoding(), md_reg);
    LIR_Opr data_offset_reg = new_pointer_register();
    LIR_Opr tmp_reg = new_pointer_register();

    __ move(LIR_OprFact::intptrConst(default_count_offset), data_offset_reg);
    for (int i = 0; i < len; i++) {
      int count_offset = md->byte_offset_of_slot(data, MultiBranchData::case_count_offset(i));
      __ cmp(lir_cond_equal, value, x->key_at(i));
      __ move(data_offset_reg, tmp_reg);
      __ cmove(lir_cond_equal,
               LIR_OprFact::intptrConst(count_offset),
               tmp_reg,
               data_offset_reg, T_INT);
    }

    LIR_Opr data_reg = new_pointer_register();
    LIR_Address* data_addr = new LIR_Address(md_reg, data_offset_reg, data_reg->type());
    __ move(data_addr, data_reg);
    __ add(data_reg, LIR_OprFact::intptrConst(1), data_reg);
    __ move(data_reg, data_addr);
  }

  if (UseTableRanges) {
    do_SwitchRanges(create_lookup_ranges(x), value, x->default_sux());
  } else {
    int len = x->length();
    for (int i = 0; i < len; i++) {
      __ cmp(lir_cond_equal, value, x->key_at(i));
      __ branch(lir_cond_equal, x->sux_at(i));
    }
    __ jump(x->default_sux());
  }
}


void LIRGenerator::do_Goto(Goto* x) {
  set_no_result(x);

  if (block()->next()->as_OsrEntry()) {
    // need to free up storage used for OSR entry point
    LIR_Opr osrBuffer = block()->next()->operand();
    BasicTypeList signature;
    signature.append(NOT_LP64(T_INT) LP64_ONLY(T_LONG)); // pass a pointer to osrBuffer
    CallingConvention* cc = frame_map()->c_calling_convention(&signature);
    __ move(osrBuffer, cc->args()->at(0));
    __ call_runtime_leaf(CAST_FROM_FN_PTR(address, SharedRuntime::OSR_migration_end),
                         getThreadTemp(), LIR_OprFact::illegalOpr, cc->args());
  }

  if (x->is_safepoint()) {
    ValueStack* state = x->state_before() ? x->state_before() : x->state();

    // increment backedge counter if needed
    CodeEmitInfo* info = state_for(x, state);
    increment_backedge_counter(info, x->profiled_bci());
    CodeEmitInfo* safepoint_info = state_for(x, state);
    __ safepoint(safepoint_poll_register(), safepoint_info);
  }

  // Gotos can be folded Ifs, handle this case.
  if (x->should_profile()) {
    ciMethod* method = x->profiled_method();
    assert(method != NULL, "method should be set if branch is profiled");
    ciMethodData* md = method->method_data_or_null();
    assert(md != NULL, "Sanity");
    ciProfileData* data = md->bci_to_data(x->profiled_bci());
    assert(data != NULL, "must have profiling data");
    int offset;
    if (x->direction() == Goto::taken) {
      assert(data->is_BranchData(), "need BranchData for two-way branches");
      offset = md->byte_offset_of_slot(data, BranchData::taken_offset());
    } else if (x->direction() == Goto::not_taken) {
      assert(data->is_BranchData(), "need BranchData for two-way branches");
      offset = md->byte_offset_of_slot(data, BranchData::not_taken_offset());
    } else {
      assert(data->is_JumpData(), "need JumpData for branches");
      offset = md->byte_offset_of_slot(data, JumpData::taken_offset());
    }
    LIR_Opr md_reg = new_register(T_METADATA);
    __ metadata2reg(md->constant_encoding(), md_reg);

    increment_counter(new LIR_Address(md_reg, offset,
                                      NOT_LP64(T_INT) LP64_ONLY(T_LONG)), DataLayout::counter_increment);
  }

  // emit phi-instruction move after safepoint since this simplifies
  // describing the state as the safepoint.
  move_to_phi(x->state());

  __ jump(x->default_sux());
}

/**
 * Emit profiling code if needed for arguments, parameters, return value types
 *
 * @param md                    MDO the code will update at runtime
 * @param md_base_offset        common offset in the MDO for this profile and subsequent ones
 * @param md_offset             offset in the MDO (on top of md_base_offset) for this profile
 * @param profiled_k            current profile
 * @param obj                   IR node for the object to be profiled
 * @param mdp                   register to hold the pointer inside the MDO (md + md_base_offset).
 *                              Set once we find an update to make and use for next ones.
 * @param not_null              true if we know obj cannot be null
 * @param signature_at_call_k   signature at call for obj
 * @param callee_signature_k    signature of callee for obj
 *                              at call and callee signatures differ at method handle call
 * @return                      the only klass we know will ever be seen at this profile point
 */
ciKlass* LIRGenerator::profile_type(ciMethodData* md, int md_base_offset, int md_offset, intptr_t profiled_k,
                                    Value obj, LIR_Opr& mdp, bool not_null, ciKlass* signature_at_call_k,
                                    ciKlass* callee_signature_k) {
  ciKlass* result = NULL;
  bool do_null = !not_null && !TypeEntries::was_null_seen(profiled_k);
  bool do_update = !TypeEntries::is_type_unknown(profiled_k);
  // known not to be null or null bit already set and already set to
  // unknown: nothing we can do to improve profiling
  if (!do_null && !do_update) {
    return result;
  }

  ciKlass* exact_klass = NULL;
  Compilation* comp = Compilation::current();
  if (do_update) {
    // try to find exact type, using CHA if possible, so that loading
    // the klass from the object can be avoided
    ciType* type = obj->exact_type();
    if (type == NULL) {
      type = obj->declared_type();
      type = comp->cha_exact_type(type);
    }
    assert(type == NULL || type->is_klass(), "type should be class");
    exact_klass = (type != NULL && type->is_loaded()) ? (ciKlass*)type : NULL;

    do_update = exact_klass == NULL || ciTypeEntries::valid_ciklass(profiled_k) != exact_klass;
  }

  if (!do_null && !do_update) {
    return result;
  }

  ciKlass* exact_signature_k = NULL;
  if (do_update) {
    // Is the type from the signature exact (the only one possible)?
    exact_signature_k = signature_at_call_k->exact_klass();
    if (exact_signature_k == NULL) {
      exact_signature_k = comp->cha_exact_type(signature_at_call_k);
    } else {
      result = exact_signature_k;
      // Known statically. No need to emit any code: prevent
      // LIR_Assembler::emit_profile_type() from emitting useless code
      profiled_k = ciTypeEntries::with_status(result, profiled_k);
    }
    // exact_klass and exact_signature_k can be both non NULL but
    // different if exact_klass is loaded after the ciObject for
    // exact_signature_k is created.
    if (exact_klass == NULL && exact_signature_k != NULL && exact_klass != exact_signature_k) {
      // sometimes the type of the signature is better than the best type
      // the compiler has
      exact_klass = exact_signature_k;
    }
    if (callee_signature_k != NULL &&
        callee_signature_k != signature_at_call_k) {
      ciKlass* improved_klass = callee_signature_k->exact_klass();
      if (improved_klass == NULL) {
        improved_klass = comp->cha_exact_type(callee_signature_k);
      }
      if (exact_klass == NULL && improved_klass != NULL && exact_klass != improved_klass) {
        exact_klass = exact_signature_k;
      }
    }
    do_update = exact_klass == NULL || ciTypeEntries::valid_ciklass(profiled_k) != exact_klass;
  }

  if (!do_null && !do_update) {
    return result;
  }

  if (mdp == LIR_OprFact::illegalOpr) {
    mdp = new_register(T_METADATA);
    __ metadata2reg(md->constant_encoding(), mdp);
    if (md_base_offset != 0) {
      LIR_Address* base_type_address = new LIR_Address(mdp, md_base_offset, T_ADDRESS);
      mdp = new_pointer_register();
      __ leal(LIR_OprFact::address(base_type_address), mdp);
    }
  }
  LIRItem value(obj, this);
  value.load_item();
  __ profile_type(new LIR_Address(mdp, md_offset, T_METADATA),
                  value.result(), exact_klass, profiled_k, new_pointer_register(), not_null, exact_signature_k != NULL);
  return result;
}

// profile parameters on entry to the root of the compilation
void LIRGenerator::profile_parameters(Base* x) {
  if (compilation()->profile_parameters()) {
    CallingConvention* args = compilation()->frame_map()->incoming_arguments();
    ciMethodData* md = scope()->method()->method_data_or_null();
    assert(md != NULL, "Sanity");

    if (md->parameters_type_data() != NULL) {
      ciParametersTypeData* parameters_type_data = md->parameters_type_data();
      ciTypeStackSlotEntries* parameters =  parameters_type_data->parameters();
      LIR_Opr mdp = LIR_OprFact::illegalOpr;
      for (int java_index = 0, i = 0, j = 0; j < parameters_type_data->number_of_parameters(); i++) {
        LIR_Opr src = args->at(i);
        assert(!src->is_illegal(), "check");
        BasicType t = src->type();
        if (is_reference_type(t)) {
          intptr_t profiled_k = parameters->type(j);
          Local* local = x->state()->local_at(java_index)->as_Local();
          ciKlass* exact = profile_type(md, md->byte_offset_of_slot(parameters_type_data, ParametersTypeData::type_offset(0)),
                                        in_bytes(ParametersTypeData::type_offset(j)) - in_bytes(ParametersTypeData::type_offset(0)),
                                        profiled_k, local, mdp, false, local->declared_type()->as_klass(), NULL);
          // If the profile is known statically set it once for all and do not emit any code
          if (exact != NULL) {
            md->set_parameter_type(j, exact);
          }
          j++;
        }
        java_index += type2size[t];
      }
    }
  }
}

void LIRGenerator::do_Base(Base* x) {
  __ std_entry(LIR_OprFact::illegalOpr);
  // Emit moves from physical registers / stack slots to virtual registers
  CallingConvention* args = compilation()->frame_map()->incoming_arguments();
  IRScope* irScope = compilation()->hir()->top_scope();
  int java_index = 0;
  for (int i = 0; i < args->length(); i++) {
    LIR_Opr src = args->at(i);
    assert(!src->is_illegal(), "check");
    BasicType t = src->type();

    // Types which are smaller than int are passed as int, so
    // correct the type which passed.
    switch (t) {
    case T_BYTE:
    case T_BOOLEAN:
    case T_SHORT:
    case T_CHAR:
      t = T_INT;
      break;
    default:
      break;
    }

    LIR_Opr dest = new_register(t);
    __ move(src, dest);

    // Assign new location to Local instruction for this local
    Local* local = x->state()->local_at(java_index)->as_Local();
    assert(local != NULL, "Locals for incoming arguments must have been created");
#ifndef __SOFTFP__
    // The java calling convention passes double as long and float as int.
    assert(as_ValueType(t)->tag() == local->type()->tag(), "check");
#endif // __SOFTFP__
    local->set_operand(dest);
    _instruction_for_operand.at_put_grow(dest->vreg_number(), local, NULL);
    java_index += type2size[t];
  }

  if (compilation()->env()->dtrace_method_probes()) {
    BasicTypeList signature;
    signature.append(LP64_ONLY(T_LONG) NOT_LP64(T_INT));    // thread
    signature.append(T_METADATA); // Method*
    LIR_OprList* args = new LIR_OprList();
    args->append(getThreadPointer());
    LIR_Opr meth = new_register(T_METADATA);
    __ metadata2reg(method()->constant_encoding(), meth);
    args->append(meth);
    call_runtime(&signature, args, CAST_FROM_FN_PTR(address, SharedRuntime::dtrace_method_entry), voidType, NULL);
  }

  if (method()->is_synchronized()) {
    LIR_Opr obj;
    if (method()->is_static()) {
      obj = new_register(T_OBJECT);
      __ oop2reg(method()->holder()->java_mirror()->constant_encoding(), obj);
    } else {
      Local* receiver = x->state()->local_at(0)->as_Local();
      assert(receiver != NULL, "must already exist");
      obj = receiver->operand();
    }
    assert(obj->is_valid(), "must be valid");

    if (method()->is_synchronized() && GenerateSynchronizationCode) {
      LIR_Opr lock = syncLockOpr();
      __ load_stack_address_monitor(0, lock);

      CodeEmitInfo* info = new CodeEmitInfo(scope()->start()->state()->copy(ValueStack::StateBefore, SynchronizationEntryBCI), NULL, x->check_flag(Instruction::DeoptimizeOnException));
      CodeStub* slow_path = new MonitorEnterStub(obj, lock, info);

      // receiver is guaranteed non-NULL so don't need CodeEmitInfo
      __ lock_object(syncTempOpr(), obj, lock, new_register(T_OBJECT), slow_path, NULL);
    }
  }
  if (compilation()->age_code()) {
    CodeEmitInfo* info = new CodeEmitInfo(scope()->start()->state()->copy(ValueStack::StateBefore, 0), NULL, false);
    decrement_age(info);
  }
  // increment invocation counters if needed
  if (!method()->is_accessor()) { // Accessors do not have MDOs, so no counting.
    profile_parameters(x);
    CodeEmitInfo* info = new CodeEmitInfo(scope()->start()->state()->copy(ValueStack::StateBefore, SynchronizationEntryBCI), NULL, false);
    increment_invocation_counter(info);
  }

  // all blocks with a successor must end with an unconditional jump
  // to the successor even if they are consecutive
  __ jump(x->default_sux());
}


void LIRGenerator::do_OsrEntry(OsrEntry* x) {
  // construct our frame and model the production of incoming pointer
  // to the OSR buffer.
  __ osr_entry(LIR_Assembler::osrBufferPointer());
  LIR_Opr result = rlock_result(x);
  __ move(LIR_Assembler::osrBufferPointer(), result);
}


void LIRGenerator::invoke_load_arguments(Invoke* x, LIRItemList* args, const LIR_OprList* arg_list) {
  assert(args->length() == arg_list->length(),
         "args=%d, arg_list=%d", args->length(), arg_list->length());
  for (int i = x->has_receiver() ? 1 : 0; i < args->length(); i++) {
    LIRItem* param = args->at(i);
    LIR_Opr loc = arg_list->at(i);
    if (loc->is_register()) {
      param->load_item_force(loc);
    } else {
      LIR_Address* addr = loc->as_address_ptr();
      param->load_for_store(addr->type());
      if (addr->type() == T_OBJECT) {
        __ move_wide(param->result(), addr);
      } else
        if (addr->type() == T_LONG || addr->type() == T_DOUBLE) {
          __ unaligned_move(param->result(), addr);
        } else {
          __ move(param->result(), addr);
        }
    }
  }

  if (x->has_receiver()) {
    LIRItem* receiver = args->at(0);
    LIR_Opr loc = arg_list->at(0);
    if (loc->is_register()) {
      receiver->load_item_force(loc);
    } else {
      assert(loc->is_address(), "just checking");
      receiver->load_for_store(T_OBJECT);
      __ move_wide(receiver->result(), loc->as_address_ptr());
    }
  }
}


// Visits all arguments, returns appropriate items without loading them
LIRItemList* LIRGenerator::invoke_visit_arguments(Invoke* x) {
  LIRItemList* argument_items = new LIRItemList();
  if (x->has_receiver()) {
    LIRItem* receiver = new LIRItem(x->receiver(), this);
    argument_items->append(receiver);
  }
  for (int i = 0; i < x->number_of_arguments(); i++) {
    LIRItem* param = new LIRItem(x->argument_at(i), this);
    argument_items->append(param);
  }
  return argument_items;
}


// The invoke with receiver has following phases:
//   a) traverse and load/lock receiver;
//   b) traverse all arguments -> item-array (invoke_visit_argument)
//   c) push receiver on stack
//   d) load each of the items and push on stack
//   e) unlock receiver
//   f) move receiver into receiver-register %o0
//   g) lock result registers and emit call operation
//
// Before issuing a call, we must spill-save all values on stack
// that are in caller-save register. "spill-save" moves those registers
// either in a free callee-save register or spills them if no free
// callee save register is available.
//
// The problem is where to invoke spill-save.
// - if invoked between e) and f), we may lock callee save
//   register in "spill-save" that destroys the receiver register
//   before f) is executed
// - if we rearrange f) to be earlier (by loading %o0) it
//   may destroy a value on the stack that is currently in %o0
//   and is waiting to be spilled
// - if we keep the receiver locked while doing spill-save,
//   we cannot spill it as it is spill-locked
//
void LIRGenerator::do_Invoke(Invoke* x) {
  CallingConvention* cc = frame_map()->java_calling_convention(x->signature(), true);

  LIR_OprList* arg_list = cc->args();
  LIRItemList* args = invoke_visit_arguments(x);
  LIR_Opr receiver = LIR_OprFact::illegalOpr;

  // setup result register
  LIR_Opr result_register = LIR_OprFact::illegalOpr;
  if (x->type() != voidType) {
    result_register = result_register_for(x->type());
  }

  CodeEmitInfo* info = state_for(x, x->state());

  invoke_load_arguments(x, args, arg_list);

  if (x->has_receiver()) {
    args->at(0)->load_item_force(LIR_Assembler::receiverOpr());
    receiver = args->at(0)->result();
  }

  // emit invoke code
  assert(receiver->is_illegal() || receiver->is_equal(LIR_Assembler::receiverOpr()), "must match");

  // JSR 292
  // Preserve the SP over MethodHandle call sites, if needed.
  ciMethod* target = x->target();
  bool is_method_handle_invoke = (// %%% FIXME: Are both of these relevant?
                                  target->is_method_handle_intrinsic() ||
                                  target->is_compiled_lambda_form());
  if (is_method_handle_invoke) {
    info->set_is_method_handle_invoke(true);
    if(FrameMap::method_handle_invoke_SP_save_opr() != LIR_OprFact::illegalOpr) {
        __ move(FrameMap::stack_pointer(), FrameMap::method_handle_invoke_SP_save_opr());
    }
  }

  switch (x->code()) {
    case Bytecodes::_invokestatic:
      __ call_static(target, result_register,
                     SharedRuntime::get_resolve_static_call_stub(),
                     arg_list, info);
      break;
    case Bytecodes::_invokespecial:
    case Bytecodes::_invokevirtual:
    case Bytecodes::_invokeinterface:
      // for loaded and final (method or class) target we still produce an inline cache,
      // in order to be able to call mixed mode
      if (x->code() == Bytecodes::_invokespecial || x->target_is_final()) {
        __ call_opt_virtual(target, receiver, result_register,
                            SharedRuntime::get_resolve_opt_virtual_call_stub(),
                            arg_list, info);
      } else if (x->vtable_index() < 0) {
        __ call_icvirtual(target, receiver, result_register,
                          SharedRuntime::get_resolve_virtual_call_stub(),
                          arg_list, info);
      } else {
        int entry_offset = in_bytes(Klass::vtable_start_offset()) + x->vtable_index() * vtableEntry::size_in_bytes();
        int vtable_offset = entry_offset + vtableEntry::method_offset_in_bytes();
        __ call_virtual(target, receiver, result_register, vtable_offset, arg_list, info);
      }
      break;
    case Bytecodes::_invokedynamic: {
      __ call_dynamic(target, receiver, result_register,
                      SharedRuntime::get_resolve_static_call_stub(),
                      arg_list, info);
      break;
    }
    default:
      fatal("unexpected bytecode: %s", Bytecodes::name(x->code()));
      break;
  }

  // JSR 292
  // Restore the SP after MethodHandle call sites, if needed.
  if (is_method_handle_invoke
      && FrameMap::method_handle_invoke_SP_save_opr() != LIR_OprFact::illegalOpr) {
    __ move(FrameMap::method_handle_invoke_SP_save_opr(), FrameMap::stack_pointer());
  }

  if (x->type()->is_float() || x->type()->is_double()) {
    // Force rounding of results from non-strictfp when in strictfp
    // scope (or when we don't know the strictness of the callee, to
    // be safe.)
    if (method()->is_strict()) {
      if (!x->target_is_loaded() || !x->target_is_strictfp()) {
        result_register = round_item(result_register);
      }
    }
  }

  if (result_register->is_valid()) {
    LIR_Opr result = rlock_result(x);
    __ move(result_register, result);
  }
}


void LIRGenerator::do_FPIntrinsics(Intrinsic* x) {
  assert(x->number_of_arguments() == 1, "wrong type");
  LIRItem value       (x->argument_at(0), this);
  LIR_Opr reg = rlock_result(x);
  value.load_item();
  LIR_Opr tmp = force_to_spill(value.result(), as_BasicType(x->type()));
  __ move(tmp, reg);
}



// Code for  :  x->x() {x->cond()} x->y() ? x->tval() : x->fval()
void LIRGenerator::do_IfOp(IfOp* x) {
#ifdef ASSERT
  {
    ValueTag xtag = x->x()->type()->tag();
    ValueTag ttag = x->tval()->type()->tag();
    assert(xtag == intTag || xtag == objectTag, "cannot handle others");
    assert(ttag == addressTag || ttag == intTag || ttag == objectTag || ttag == longTag, "cannot handle others");
    assert(ttag == x->fval()->type()->tag(), "cannot handle others");
  }
#endif

  LIRItem left(x->x(), this);
  LIRItem right(x->y(), this);
  left.load_item();
  if (can_inline_as_constant(right.value())) {
    right.dont_load_item();
  } else {
    right.load_item();
  }

  LIRItem t_val(x->tval(), this);
  LIRItem f_val(x->fval(), this);
  t_val.dont_load_item();
  f_val.dont_load_item();
  LIR_Opr reg = rlock_result(x);

  __ cmp(lir_cond(x->cond()), left.result(), right.result());
  __ cmove(lir_cond(x->cond()), t_val.result(), f_val.result(), reg, as_BasicType(x->x()->type()));
}

#ifdef JFR_HAVE_INTRINSICS
<<<<<<< HEAD

void LIRGenerator::do_getEventWriter(Intrinsic* x) {
  LabelObj* L_NULL = new LabelObj();
  BasicTypeList signature(0);
  CallingConvention* cc = frame_map()->c_calling_convention(&signature);
  LIR_Opr reg = result_register_for(x->type());
  address entry = StubRoutines::jfr_get_event_writer();
  CodeEmitInfo* info = state_for(x, x->state());
  __ call_runtime(entry, getThreadTemp(), reg, cc->args(), info);
  LIR_Opr result = rlock_result(x);
  __ move(reg, result);
=======
void LIRGenerator::do_ClassIDIntrinsic(Intrinsic* x) {
  CodeEmitInfo* info = state_for(x);
  CodeEmitInfo* info2 = new CodeEmitInfo(info); // Clone for the second null check

  assert(info != NULL, "must have info");
  LIRItem arg(x->argument_at(0), this);

  arg.load_item();
  LIR_Opr klass = new_register(T_METADATA);
  __ move(new LIR_Address(arg.result(), java_lang_Class::klass_offset(), T_ADDRESS), klass, info);
  LIR_Opr id = new_register(T_LONG);
  ByteSize offset = KLASS_TRACE_ID_OFFSET;
  LIR_Address* trace_id_addr = new LIR_Address(klass, in_bytes(offset), T_LONG);

  __ move(trace_id_addr, id);
  __ logical_or(id, LIR_OprFact::longConst(0x01l), id);
  __ store(id, trace_id_addr);

#ifdef TRACE_ID_META_BITS
  __ logical_and(id, LIR_OprFact::longConst(~TRACE_ID_META_BITS), id);
#endif
#ifdef TRACE_ID_SHIFT
  __ unsigned_shift_right(id, TRACE_ID_SHIFT, id);
#endif

  __ move(id, rlock_result(x));
}

void LIRGenerator::do_getEventWriter(Intrinsic* x) {
  LabelObj* L_end = new LabelObj();

  // FIXME T_ADDRESS should actually be T_METADATA but it can't because the
  // meaning of these two is mixed up (see JDK-8026837).
  LIR_Address* jobj_addr = new LIR_Address(getThreadPointer(),
                                           in_bytes(THREAD_LOCAL_WRITER_OFFSET_JFR),
                                           T_ADDRESS);
  LIR_Opr result = rlock_result(x);
  __ move(LIR_OprFact::oopConst(NULL), result);
  LIR_Opr jobj = new_register(T_METADATA);
  __ move_wide(jobj_addr, jobj);
  __ cmp(lir_cond_equal, jobj, LIR_OprFact::metadataConst(0));
  __ branch(lir_cond_equal, L_end->label());

  access_load(IN_NATIVE, T_OBJECT, LIR_OprFact::address(new LIR_Address(jobj, T_OBJECT)), result);

  __ branch_destination(L_end->label());
>>>>>>> d9fc4454
}

#endif


void LIRGenerator::do_RuntimeCall(address routine, Intrinsic* x) {
  assert(x->number_of_arguments() == 0, "wrong type");
  // Enforce computation of _reserved_argument_area_size which is required on some platforms.
  BasicTypeList signature;
  CallingConvention* cc = frame_map()->c_calling_convention(&signature);
  LIR_Opr reg = result_register_for(x->type());
  __ call_runtime_leaf(routine, getThreadTemp(),
                       reg, new LIR_OprList());
  LIR_Opr result = rlock_result(x);
  __ move(reg, result);
}



void LIRGenerator::do_Intrinsic(Intrinsic* x) {
  switch (x->id()) {
  case vmIntrinsics::_intBitsToFloat      :
  case vmIntrinsics::_doubleToRawLongBits :
  case vmIntrinsics::_longBitsToDouble    :
  case vmIntrinsics::_floatToRawIntBits   : {
    do_FPIntrinsics(x);
    break;
  }

#ifdef JFR_HAVE_INTRINSICS
  case vmIntrinsics::_counterTime:
    do_RuntimeCall(CAST_FROM_FN_PTR(address, JFR_TIME_FUNCTION), x);
    break;
  case vmIntrinsics::_getEventWriter:
    do_getEventWriter(x);
    break;
#endif

  case vmIntrinsics::_currentTimeMillis:
    do_RuntimeCall(CAST_FROM_FN_PTR(address, os::javaTimeMillis), x);
    break;

  case vmIntrinsics::_nanoTime:
    do_RuntimeCall(CAST_FROM_FN_PTR(address, os::javaTimeNanos), x);
    break;

  case vmIntrinsics::_Object_init:    do_RegisterFinalizer(x); break;
  case vmIntrinsics::_isInstance:     do_isInstance(x);    break;
  case vmIntrinsics::_isPrimitive:    do_isPrimitive(x);   break;
  case vmIntrinsics::_getClass:       do_getClass(x);      break;
  case vmIntrinsics::_currentThread:  do_currentThread(x); break;
  case vmIntrinsics::_scopedCache:     do_scopedCache(x);    break;

  case vmIntrinsics::_dlog:           // fall through
  case vmIntrinsics::_dlog10:         // fall through
  case vmIntrinsics::_dabs:           // fall through
  case vmIntrinsics::_dsqrt:          // fall through
  case vmIntrinsics::_dtan:           // fall through
  case vmIntrinsics::_dsin :          // fall through
  case vmIntrinsics::_dcos :          // fall through
  case vmIntrinsics::_dexp :          // fall through
  case vmIntrinsics::_dpow :          do_MathIntrinsic(x); break;
  case vmIntrinsics::_arraycopy:      do_ArrayCopy(x);     break;

  case vmIntrinsics::_fmaD:           do_FmaIntrinsic(x); break;
  case vmIntrinsics::_fmaF:           do_FmaIntrinsic(x); break;

  // java.nio.Buffer.checkIndex
  case vmIntrinsics::_checkIndex:     do_NIOCheckIndex(x); break;

  case vmIntrinsics::_compareAndSetReference:
    do_CompareAndSwap(x, objectType);
    break;
  case vmIntrinsics::_compareAndSetInt:
    do_CompareAndSwap(x, intType);
    break;
  case vmIntrinsics::_compareAndSetLong:
    do_CompareAndSwap(x, longType);
    break;

  case vmIntrinsics::_loadFence :
    __ membar_acquire();
    break;
  case vmIntrinsics::_storeFence:
    __ membar_release();
    break;
  case vmIntrinsics::_fullFence :
    __ membar();
    break;
  case vmIntrinsics::_onSpinWait:
    __ on_spin_wait();
    break;
  case vmIntrinsics::_Reference_get:
    do_Reference_get(x);
    break;

  case vmIntrinsics::_updateCRC32:
  case vmIntrinsics::_updateBytesCRC32:
  case vmIntrinsics::_updateByteBufferCRC32:
    do_update_CRC32(x);
    break;

  case vmIntrinsics::_updateBytesCRC32C:
  case vmIntrinsics::_updateDirectByteBufferCRC32C:
    do_update_CRC32C(x);
    break;

  case vmIntrinsics::_vectorizedMismatch:
    do_vectorizedMismatch(x);
    break;

  case vmIntrinsics::_Continuation_getSP:
    do_continuation_getSP(x);
    break;
  case vmIntrinsics::_Continuation_getPC:
    do_continuation_getPC(x);
    break;
  case vmIntrinsics::_Continuation_doContinue:
    do_continuation_doContinue(x);
    break;
  case vmIntrinsics::_Continuation_doYield:
    do_continuation_doYield(x);
    break;
  case vmIntrinsics::_Continuation_jump:
    do_continuation_jump(x);
    break;
  case vmIntrinsics::_Continuation_runLevel:
    do_continuation_runLevel(x);
    break;

  default: ShouldNotReachHere(); break;
  }
}

void LIRGenerator::do_continuation_runLevel(Intrinsic* x) {
  LIR_Opr result = rlock_result(x);
  __ move(LIR_OprFact::intConst(1), result);
}

void LIRGenerator::profile_arguments(ProfileCall* x) {
  if (compilation()->profile_arguments()) {
    int bci = x->bci_of_invoke();
    ciMethodData* md = x->method()->method_data_or_null();
    assert(md != NULL, "Sanity");
    ciProfileData* data = md->bci_to_data(bci);
    if (data != NULL) {
      if ((data->is_CallTypeData() && data->as_CallTypeData()->has_arguments()) ||
          (data->is_VirtualCallTypeData() && data->as_VirtualCallTypeData()->has_arguments())) {
        ByteSize extra = data->is_CallTypeData() ? CallTypeData::args_data_offset() : VirtualCallTypeData::args_data_offset();
        int base_offset = md->byte_offset_of_slot(data, extra);
        LIR_Opr mdp = LIR_OprFact::illegalOpr;
        ciTypeStackSlotEntries* args = data->is_CallTypeData() ? ((ciCallTypeData*)data)->args() : ((ciVirtualCallTypeData*)data)->args();

        Bytecodes::Code bc = x->method()->java_code_at_bci(bci);
        int start = 0;
        int stop = data->is_CallTypeData() ? ((ciCallTypeData*)data)->number_of_arguments() : ((ciVirtualCallTypeData*)data)->number_of_arguments();
        if (x->callee()->is_loaded() && x->callee()->is_static() && Bytecodes::has_receiver(bc)) {
          // first argument is not profiled at call (method handle invoke)
          assert(x->method()->raw_code_at_bci(bci) == Bytecodes::_invokehandle, "invokehandle expected");
          start = 1;
        }
        ciSignature* callee_signature = x->callee()->signature();
        // method handle call to virtual method
        bool has_receiver = x->callee()->is_loaded() && !x->callee()->is_static() && !Bytecodes::has_receiver(bc);
        ciSignatureStream callee_signature_stream(callee_signature, has_receiver ? x->callee()->holder() : NULL);

        bool ignored_will_link;
        ciSignature* signature_at_call = NULL;
        x->method()->get_method_at_bci(bci, ignored_will_link, &signature_at_call);
        ciSignatureStream signature_at_call_stream(signature_at_call);

        // if called through method handle invoke, some arguments may have been popped
        for (int i = 0; i < stop && i+start < x->nb_profiled_args(); i++) {
          int off = in_bytes(TypeEntriesAtCall::argument_type_offset(i)) - in_bytes(TypeEntriesAtCall::args_data_offset());
          ciKlass* exact = profile_type(md, base_offset, off,
              args->type(i), x->profiled_arg_at(i+start), mdp,
              !x->arg_needs_null_check(i+start),
              signature_at_call_stream.next_klass(), callee_signature_stream.next_klass());
          if (exact != NULL) {
            md->set_argument_type(bci, i, exact);
          }
        }
      } else {
#ifdef ASSERT
        Bytecodes::Code code = x->method()->raw_code_at_bci(x->bci_of_invoke());
        int n = x->nb_profiled_args();
        assert(MethodData::profile_parameters() && (MethodData::profile_arguments_jsr292_only() ||
            (x->inlined() && ((code == Bytecodes::_invokedynamic && n <= 1) || (code == Bytecodes::_invokehandle && n <= 2)))),
            "only at JSR292 bytecodes");
#endif
      }
    }
  }
}

// profile parameters on entry to an inlined method
void LIRGenerator::profile_parameters_at_call(ProfileCall* x) {
  if (compilation()->profile_parameters() && x->inlined()) {
    ciMethodData* md = x->callee()->method_data_or_null();
    if (md != NULL) {
      ciParametersTypeData* parameters_type_data = md->parameters_type_data();
      if (parameters_type_data != NULL) {
        ciTypeStackSlotEntries* parameters =  parameters_type_data->parameters();
        LIR_Opr mdp = LIR_OprFact::illegalOpr;
        bool has_receiver = !x->callee()->is_static();
        ciSignature* sig = x->callee()->signature();
        ciSignatureStream sig_stream(sig, has_receiver ? x->callee()->holder() : NULL);
        int i = 0; // to iterate on the Instructions
        Value arg = x->recv();
        bool not_null = false;
        int bci = x->bci_of_invoke();
        Bytecodes::Code bc = x->method()->java_code_at_bci(bci);
        // The first parameter is the receiver so that's what we start
        // with if it exists. One exception is method handle call to
        // virtual method: the receiver is in the args list
        if (arg == NULL || !Bytecodes::has_receiver(bc)) {
          i = 1;
          arg = x->profiled_arg_at(0);
          not_null = !x->arg_needs_null_check(0);
        }
        int k = 0; // to iterate on the profile data
        for (;;) {
          intptr_t profiled_k = parameters->type(k);
          ciKlass* exact = profile_type(md, md->byte_offset_of_slot(parameters_type_data, ParametersTypeData::type_offset(0)),
                                        in_bytes(ParametersTypeData::type_offset(k)) - in_bytes(ParametersTypeData::type_offset(0)),
                                        profiled_k, arg, mdp, not_null, sig_stream.next_klass(), NULL);
          // If the profile is known statically set it once for all and do not emit any code
          if (exact != NULL) {
            md->set_parameter_type(k, exact);
          }
          k++;
          if (k >= parameters_type_data->number_of_parameters()) {
#ifdef ASSERT
            int extra = 0;
            if (MethodData::profile_arguments() && TypeProfileParmsLimit != -1 &&
                x->nb_profiled_args() >= TypeProfileParmsLimit &&
                x->recv() != NULL && Bytecodes::has_receiver(bc)) {
              extra += 1;
            }
            assert(i == x->nb_profiled_args() - extra || (TypeProfileParmsLimit != -1 && TypeProfileArgsLimit > TypeProfileParmsLimit), "unused parameters?");
#endif
            break;
          }
          arg = x->profiled_arg_at(i);
          not_null = !x->arg_needs_null_check(i);
          i++;
        }
      }
    }
  }
}

void LIRGenerator::do_ProfileCall(ProfileCall* x) {
  // Need recv in a temporary register so it interferes with the other temporaries
  LIR_Opr recv = LIR_OprFact::illegalOpr;
  LIR_Opr mdo = new_register(T_METADATA);
  // tmp is used to hold the counters on SPARC
  LIR_Opr tmp = new_pointer_register();

  if (x->nb_profiled_args() > 0) {
    profile_arguments(x);
  }

  // profile parameters on inlined method entry including receiver
  if (x->recv() != NULL || x->nb_profiled_args() > 0) {
    profile_parameters_at_call(x);
  }

  if (x->recv() != NULL) {
    LIRItem value(x->recv(), this);
    value.load_item();
    recv = new_register(T_OBJECT);
    __ move(value.result(), recv);
  }
  __ profile_call(x->method(), x->bci_of_invoke(), x->callee(), mdo, recv, tmp, x->known_holder());
}

void LIRGenerator::do_ProfileReturnType(ProfileReturnType* x) {
  int bci = x->bci_of_invoke();
  ciMethodData* md = x->method()->method_data_or_null();
  assert(md != NULL, "Sanity");
  ciProfileData* data = md->bci_to_data(bci);
  if (data != NULL) {
    assert(data->is_CallTypeData() || data->is_VirtualCallTypeData(), "wrong profile data type");
    ciReturnTypeEntry* ret = data->is_CallTypeData() ? ((ciCallTypeData*)data)->ret() : ((ciVirtualCallTypeData*)data)->ret();
    LIR_Opr mdp = LIR_OprFact::illegalOpr;

    bool ignored_will_link;
    ciSignature* signature_at_call = NULL;
    x->method()->get_method_at_bci(bci, ignored_will_link, &signature_at_call);

    // The offset within the MDO of the entry to update may be too large
    // to be used in load/store instructions on some platforms. So have
    // profile_type() compute the address of the profile in a register.
    ciKlass* exact = profile_type(md, md->byte_offset_of_slot(data, ret->type_offset()), 0,
        ret->type(), x->ret(), mdp,
        !x->needs_null_check(),
        signature_at_call->return_type()->as_klass(),
        x->callee()->signature()->return_type()->as_klass());
    if (exact != NULL) {
      md->set_return_type(bci, exact);
    }
  }
}

void LIRGenerator::do_ProfileInvoke(ProfileInvoke* x) {
  // We can safely ignore accessors here, since c2 will inline them anyway,
  // accessors are also always mature.
  if (!x->inlinee()->is_accessor()) {
    CodeEmitInfo* info = state_for(x, x->state(), true);
    // Notify the runtime very infrequently only to take care of counter overflows
    int freq_log = Tier23InlineeNotifyFreqLog;
    double scale;
    if (_method->has_option_value("CompileThresholdScaling", scale)) {
      freq_log = CompilerConfig::scaled_freq_log(freq_log, scale);
    }
    increment_event_counter_impl(info, x->inlinee(), LIR_OprFact::intConst(InvocationCounter::count_increment), right_n_bits(freq_log), InvocationEntryBci, false, true);
  }
}

void LIRGenerator::increment_backedge_counter_conditionally(LIR_Condition cond, LIR_Opr left, LIR_Opr right, CodeEmitInfo* info, int left_bci, int right_bci, int bci) {
  if (compilation()->count_backedges()) {
#if defined(X86) && !defined(_LP64)
    // BEWARE! On 32-bit x86 cmp clobbers its left argument so we need a temp copy.
    LIR_Opr left_copy = new_register(left->type());
    __ move(left, left_copy);
    __ cmp(cond, left_copy, right);
#else
    __ cmp(cond, left, right);
#endif
    LIR_Opr step = new_register(T_INT);
    LIR_Opr plus_one = LIR_OprFact::intConst(InvocationCounter::count_increment);
    LIR_Opr zero = LIR_OprFact::intConst(0);
    __ cmove(cond,
        (left_bci < bci) ? plus_one : zero,
        (right_bci < bci) ? plus_one : zero,
        step, left->type());
    increment_backedge_counter(info, step, bci);
  }
}


void LIRGenerator::increment_event_counter(CodeEmitInfo* info, LIR_Opr step, int bci, bool backedge) {
  int freq_log = 0;
  int level = compilation()->env()->comp_level();
  if (level == CompLevel_limited_profile) {
    freq_log = (backedge ? Tier2BackedgeNotifyFreqLog : Tier2InvokeNotifyFreqLog);
  } else if (level == CompLevel_full_profile) {
    freq_log = (backedge ? Tier3BackedgeNotifyFreqLog : Tier3InvokeNotifyFreqLog);
  } else {
    ShouldNotReachHere();
  }
  // Increment the appropriate invocation/backedge counter and notify the runtime.
  double scale;
  if (_method->has_option_value("CompileThresholdScaling", scale)) {
    freq_log = CompilerConfig::scaled_freq_log(freq_log, scale);
  }
  increment_event_counter_impl(info, info->scope()->method(), step, right_n_bits(freq_log), bci, backedge, true);
}

void LIRGenerator::decrement_age(CodeEmitInfo* info) {
  ciMethod* method = info->scope()->method();
  MethodCounters* mc_adr = method->ensure_method_counters();
  if (mc_adr != NULL) {
    LIR_Opr mc = new_pointer_register();
    __ move(LIR_OprFact::intptrConst(mc_adr), mc);
    int offset = in_bytes(MethodCounters::nmethod_age_offset());
    LIR_Address* counter = new LIR_Address(mc, offset, T_INT);
    LIR_Opr result = new_register(T_INT);
    __ load(counter, result);
    __ sub(result, LIR_OprFact::intConst(1), result);
    __ store(result, counter);
    // DeoptimizeStub will reexecute from the current state in code info.
    CodeStub* deopt = new DeoptimizeStub(info, Deoptimization::Reason_tenured,
                                         Deoptimization::Action_make_not_entrant);
    __ cmp(lir_cond_lessEqual, result, LIR_OprFact::intConst(0));
    __ branch(lir_cond_lessEqual, deopt);
  }
}


void LIRGenerator::increment_event_counter_impl(CodeEmitInfo* info,
                                                ciMethod *method, LIR_Opr step, int frequency,
                                                int bci, bool backedge, bool notify) {
  assert(frequency == 0 || is_power_of_2(frequency + 1), "Frequency must be x^2 - 1 or 0");
  int level = _compilation->env()->comp_level();
  assert(level > CompLevel_simple, "Shouldn't be here");

  int offset = -1;
  LIR_Opr counter_holder = NULL;
  if (level == CompLevel_limited_profile) {
    MethodCounters* counters_adr = method->ensure_method_counters();
    if (counters_adr == NULL) {
      bailout("method counters allocation failed");
      return;
    }
    counter_holder = new_pointer_register();
    __ move(LIR_OprFact::intptrConst(counters_adr), counter_holder);
    offset = in_bytes(backedge ? MethodCounters::backedge_counter_offset() :
                                 MethodCounters::invocation_counter_offset());
  } else if (level == CompLevel_full_profile) {
    counter_holder = new_register(T_METADATA);
    offset = in_bytes(backedge ? MethodData::backedge_counter_offset() :
                                 MethodData::invocation_counter_offset());
    ciMethodData* md = method->method_data_or_null();
    assert(md != NULL, "Sanity");
    __ metadata2reg(md->constant_encoding(), counter_holder);
  } else {
    ShouldNotReachHere();
  }
  LIR_Address* counter = new LIR_Address(counter_holder, offset, T_INT);
  LIR_Opr result = new_register(T_INT);
  __ load(counter, result);
  __ add(result, step, result);
  __ store(result, counter);
  if (notify && (!backedge || UseOnStackReplacement)) {
    LIR_Opr meth = LIR_OprFact::metadataConst(method->constant_encoding());
    // The bci for info can point to cmp for if's we want the if bci
    CodeStub* overflow = new CounterOverflowStub(info, bci, meth);
    int freq = frequency << InvocationCounter::count_shift;
    if (freq == 0) {
      if (!step->is_constant()) {
        __ cmp(lir_cond_notEqual, step, LIR_OprFact::intConst(0));
        __ branch(lir_cond_notEqual, overflow);
      } else {
        __ branch(lir_cond_always, overflow);
      }
    } else {
      LIR_Opr mask = load_immediate(freq, T_INT);
      if (!step->is_constant()) {
        // If step is 0, make sure the overflow check below always fails
        __ cmp(lir_cond_notEqual, step, LIR_OprFact::intConst(0));
        __ cmove(lir_cond_notEqual, result, LIR_OprFact::intConst(InvocationCounter::count_increment), result, T_INT);
      }
      __ logical_and(result, mask, result);
      __ cmp(lir_cond_equal, result, LIR_OprFact::intConst(0));
      __ branch(lir_cond_equal, overflow);
    }
    __ branch_destination(overflow->continuation());
  }
}

void LIRGenerator::do_RuntimeCall(RuntimeCall* x) {
  LIR_OprList* args = new LIR_OprList(x->number_of_arguments());
  BasicTypeList* signature = new BasicTypeList(x->number_of_arguments());

  if (x->pass_thread()) {
    signature->append(LP64_ONLY(T_LONG) NOT_LP64(T_INT));    // thread
    args->append(getThreadPointer());
  }

  for (int i = 0; i < x->number_of_arguments(); i++) {
    Value a = x->argument_at(i);
    LIRItem* item = new LIRItem(a, this);
    item->load_item();
    args->append(item->result());
    signature->append(as_BasicType(a->type()));
  }

  LIR_Opr result = call_runtime(signature, args, x->entry(), x->type(), NULL);
  if (x->type() == voidType) {
    set_no_result(x);
  } else {
    __ move(result, rlock_result(x));
  }
}

#ifdef ASSERT
void LIRGenerator::do_Assert(Assert *x) {
  ValueTag tag = x->x()->type()->tag();
  If::Condition cond = x->cond();

  LIRItem xitem(x->x(), this);
  LIRItem yitem(x->y(), this);
  LIRItem* xin = &xitem;
  LIRItem* yin = &yitem;

  assert(tag == intTag, "Only integer assertions are valid!");

  xin->load_item();
  yin->dont_load_item();

  set_no_result(x);

  LIR_Opr left = xin->result();
  LIR_Opr right = yin->result();

  __ lir_assert(lir_cond(x->cond()), left, right, x->message(), true);
}
#endif

void LIRGenerator::do_RangeCheckPredicate(RangeCheckPredicate *x) {


  Instruction *a = x->x();
  Instruction *b = x->y();
  if (!a || StressRangeCheckElimination) {
    assert(!b || StressRangeCheckElimination, "B must also be null");

    CodeEmitInfo *info = state_for(x, x->state());
    CodeStub* stub = new PredicateFailedStub(info);

    __ jump(stub);
  } else if (a->type()->as_IntConstant() && b->type()->as_IntConstant()) {
    int a_int = a->type()->as_IntConstant()->value();
    int b_int = b->type()->as_IntConstant()->value();

    bool ok = false;

    switch(x->cond()) {
      case Instruction::eql: ok = (a_int == b_int); break;
      case Instruction::neq: ok = (a_int != b_int); break;
      case Instruction::lss: ok = (a_int < b_int); break;
      case Instruction::leq: ok = (a_int <= b_int); break;
      case Instruction::gtr: ok = (a_int > b_int); break;
      case Instruction::geq: ok = (a_int >= b_int); break;
      case Instruction::aeq: ok = ((unsigned int)a_int >= (unsigned int)b_int); break;
      case Instruction::beq: ok = ((unsigned int)a_int <= (unsigned int)b_int); break;
      default: ShouldNotReachHere();
    }

    if (ok) {

      CodeEmitInfo *info = state_for(x, x->state());
      CodeStub* stub = new PredicateFailedStub(info);

      __ jump(stub);
    }
  } else {

    ValueTag tag = x->x()->type()->tag();
    If::Condition cond = x->cond();
    LIRItem xitem(x->x(), this);
    LIRItem yitem(x->y(), this);
    LIRItem* xin = &xitem;
    LIRItem* yin = &yitem;

    assert(tag == intTag, "Only integer deoptimizations are valid!");

    xin->load_item();
    yin->dont_load_item();
    set_no_result(x);

    LIR_Opr left = xin->result();
    LIR_Opr right = yin->result();

    CodeEmitInfo *info = state_for(x, x->state());
    CodeStub* stub = new PredicateFailedStub(info);

    __ cmp(lir_cond(cond), left, right);
    __ branch(lir_cond(cond), stub);
  }
}


LIR_Opr LIRGenerator::call_runtime(Value arg1, address entry, ValueType* result_type, CodeEmitInfo* info) {
  LIRItemList args(1);
  LIRItem value(arg1, this);
  args.append(&value);
  BasicTypeList signature;
  signature.append(as_BasicType(arg1->type()));

  return call_runtime(&signature, &args, entry, result_type, info);
}


LIR_Opr LIRGenerator::call_runtime(Value arg1, Value arg2, address entry, ValueType* result_type, CodeEmitInfo* info) {
  LIRItemList args(2);
  LIRItem value1(arg1, this);
  LIRItem value2(arg2, this);
  args.append(&value1);
  args.append(&value2);
  BasicTypeList signature;
  signature.append(as_BasicType(arg1->type()));
  signature.append(as_BasicType(arg2->type()));

  return call_runtime(&signature, &args, entry, result_type, info);
}


LIR_Opr LIRGenerator::call_runtime(BasicTypeArray* signature, LIR_OprList* args,
                                   address entry, ValueType* result_type, CodeEmitInfo* info) {
  // get a result register
  LIR_Opr phys_reg = LIR_OprFact::illegalOpr;
  LIR_Opr result = LIR_OprFact::illegalOpr;
  if (result_type->tag() != voidTag) {
    result = new_register(result_type);
    phys_reg = result_register_for(result_type);
  }

  // move the arguments into the correct location
  CallingConvention* cc = frame_map()->c_calling_convention(signature);
  assert(cc->length() == args->length(), "argument mismatch");
  for (int i = 0; i < args->length(); i++) {
    LIR_Opr arg = args->at(i);
    LIR_Opr loc = cc->at(i);
    if (loc->is_register()) {
      __ move(arg, loc);
    } else {
      LIR_Address* addr = loc->as_address_ptr();
//           if (!can_store_as_constant(arg)) {
//             LIR_Opr tmp = new_register(arg->type());
//             __ move(arg, tmp);
//             arg = tmp;
//           }
      if (addr->type() == T_LONG || addr->type() == T_DOUBLE) {
        __ unaligned_move(arg, addr);
      } else {
        __ move(arg, addr);
      }
    }
  }

  if (info) {
    __ call_runtime(entry, getThreadTemp(), phys_reg, cc->args(), info);
  } else {
    __ call_runtime_leaf(entry, getThreadTemp(), phys_reg, cc->args());
  }
  if (result->is_valid()) {
    __ move(phys_reg, result);
  }
  return result;
}


LIR_Opr LIRGenerator::call_runtime(BasicTypeArray* signature, LIRItemList* args,
                                   address entry, ValueType* result_type, CodeEmitInfo* info) {
  // get a result register
  LIR_Opr phys_reg = LIR_OprFact::illegalOpr;
  LIR_Opr result = LIR_OprFact::illegalOpr;
  if (result_type->tag() != voidTag) {
    result = new_register(result_type);
    phys_reg = result_register_for(result_type);
  }

  // move the arguments into the correct location
  CallingConvention* cc = frame_map()->c_calling_convention(signature);

  assert(cc->length() == args->length(), "argument mismatch");
  for (int i = 0; i < args->length(); i++) {
    LIRItem* arg = args->at(i);
    LIR_Opr loc = cc->at(i);
    if (loc->is_register()) {
      arg->load_item_force(loc);
    } else {
      LIR_Address* addr = loc->as_address_ptr();
      arg->load_for_store(addr->type());
      if (addr->type() == T_LONG || addr->type() == T_DOUBLE) {
        __ unaligned_move(arg->result(), addr);
      } else {
        __ move(arg->result(), addr);
      }
    }
  }

  if (info) {
    __ call_runtime(entry, getThreadTemp(), phys_reg, cc->args(), info);
  } else {
    __ call_runtime_leaf(entry, getThreadTemp(), phys_reg, cc->args());
  }
  if (result->is_valid()) {
    __ move(phys_reg, result);
  }
  return result;
}

void LIRGenerator::do_MemBar(MemBar* x) {
  LIR_Code code = x->code();
  switch(code) {
  case lir_membar_acquire   : __ membar_acquire(); break;
  case lir_membar_release   : __ membar_release(); break;
  case lir_membar           : __ membar(); break;
  case lir_membar_loadload  : __ membar_loadload(); break;
  case lir_membar_storestore: __ membar_storestore(); break;
  case lir_membar_loadstore : __ membar_loadstore(); break;
  case lir_membar_storeload : __ membar_storeload(); break;
  default                   : ShouldNotReachHere(); break;
  }
}

LIR_Opr LIRGenerator::mask_boolean(LIR_Opr array, LIR_Opr value, CodeEmitInfo*& null_check_info) {
  LIR_Opr value_fixed = rlock_byte(T_BYTE);
  if (TwoOperandLIRForm) {
    __ move(value, value_fixed);
    __ logical_and(value_fixed, LIR_OprFact::intConst(1), value_fixed);
  } else {
    __ logical_and(value, LIR_OprFact::intConst(1), value_fixed);
  }
  LIR_Opr klass = new_register(T_METADATA);
  __ move(new LIR_Address(array, oopDesc::klass_offset_in_bytes(), T_ADDRESS), klass, null_check_info);
  null_check_info = NULL;
  LIR_Opr layout = new_register(T_INT);
  __ move(new LIR_Address(klass, in_bytes(Klass::layout_helper_offset()), T_INT), layout);
  int diffbit = Klass::layout_helper_boolean_diffbit();
  __ logical_and(layout, LIR_OprFact::intConst(diffbit), layout);
  __ cmp(lir_cond_notEqual, layout, LIR_OprFact::intConst(0));
  __ cmove(lir_cond_notEqual, value_fixed, value, value_fixed, T_BYTE);
  value = value_fixed;
  return value;
}

LIR_Opr LIRGenerator::maybe_mask_boolean(StoreIndexed* x, LIR_Opr array, LIR_Opr value, CodeEmitInfo*& null_check_info) {
  if (x->check_boolean()) {
    value = mask_boolean(array, value, null_check_info);
  }
  return value;
}<|MERGE_RESOLUTION|>--- conflicted
+++ resolved
@@ -2951,7 +2951,33 @@
 }
 
 #ifdef JFR_HAVE_INTRINSICS
-<<<<<<< HEAD
+void LIRGenerator::do_ClassIDIntrinsic(Intrinsic* x) {
+  CodeEmitInfo* info = state_for(x);
+  CodeEmitInfo* info2 = new CodeEmitInfo(info); // Clone for the second null check
+
+  assert(info != NULL, "must have info");
+  LIRItem arg(x->argument_at(0), this);
+
+  arg.load_item();
+  LIR_Opr klass = new_register(T_METADATA);
+  __ move(new LIR_Address(arg.result(), java_lang_Class::klass_offset(), T_ADDRESS), klass, info);
+  LIR_Opr id = new_register(T_LONG);
+  ByteSize offset = KLASS_TRACE_ID_OFFSET;
+  LIR_Address* trace_id_addr = new LIR_Address(klass, in_bytes(offset), T_LONG);
+
+  __ move(trace_id_addr, id);
+  __ logical_or(id, LIR_OprFact::longConst(0x01l), id);
+  __ store(id, trace_id_addr);
+
+#ifdef TRACE_ID_META_BITS
+  __ logical_and(id, LIR_OprFact::longConst(~TRACE_ID_META_BITS), id);
+#endif
+#ifdef TRACE_ID_SHIFT
+  __ unsigned_shift_right(id, TRACE_ID_SHIFT, id);
+#endif
+
+  __ move(id, rlock_result(x));
+}
 
 void LIRGenerator::do_getEventWriter(Intrinsic* x) {
   LabelObj* L_NULL = new LabelObj();
@@ -2963,54 +2989,6 @@
   __ call_runtime(entry, getThreadTemp(), reg, cc->args(), info);
   LIR_Opr result = rlock_result(x);
   __ move(reg, result);
-=======
-void LIRGenerator::do_ClassIDIntrinsic(Intrinsic* x) {
-  CodeEmitInfo* info = state_for(x);
-  CodeEmitInfo* info2 = new CodeEmitInfo(info); // Clone for the second null check
-
-  assert(info != NULL, "must have info");
-  LIRItem arg(x->argument_at(0), this);
-
-  arg.load_item();
-  LIR_Opr klass = new_register(T_METADATA);
-  __ move(new LIR_Address(arg.result(), java_lang_Class::klass_offset(), T_ADDRESS), klass, info);
-  LIR_Opr id = new_register(T_LONG);
-  ByteSize offset = KLASS_TRACE_ID_OFFSET;
-  LIR_Address* trace_id_addr = new LIR_Address(klass, in_bytes(offset), T_LONG);
-
-  __ move(trace_id_addr, id);
-  __ logical_or(id, LIR_OprFact::longConst(0x01l), id);
-  __ store(id, trace_id_addr);
-
-#ifdef TRACE_ID_META_BITS
-  __ logical_and(id, LIR_OprFact::longConst(~TRACE_ID_META_BITS), id);
-#endif
-#ifdef TRACE_ID_SHIFT
-  __ unsigned_shift_right(id, TRACE_ID_SHIFT, id);
-#endif
-
-  __ move(id, rlock_result(x));
-}
-
-void LIRGenerator::do_getEventWriter(Intrinsic* x) {
-  LabelObj* L_end = new LabelObj();
-
-  // FIXME T_ADDRESS should actually be T_METADATA but it can't because the
-  // meaning of these two is mixed up (see JDK-8026837).
-  LIR_Address* jobj_addr = new LIR_Address(getThreadPointer(),
-                                           in_bytes(THREAD_LOCAL_WRITER_OFFSET_JFR),
-                                           T_ADDRESS);
-  LIR_Opr result = rlock_result(x);
-  __ move(LIR_OprFact::oopConst(NULL), result);
-  LIR_Opr jobj = new_register(T_METADATA);
-  __ move_wide(jobj_addr, jobj);
-  __ cmp(lir_cond_equal, jobj, LIR_OprFact::metadataConst(0));
-  __ branch(lir_cond_equal, L_end->label());
-
-  access_load(IN_NATIVE, T_OBJECT, LIR_OprFact::address(new LIR_Address(jobj, T_OBJECT)), result);
-
-  __ branch_destination(L_end->label());
->>>>>>> d9fc4454
 }
 
 #endif
