--- conflicted
+++ resolved
@@ -178,14 +178,9 @@
   CompiledMethod(Method* method, const char* name, CompilerType type, int size, int header_size, CodeBuffer* cb, int frame_complete_offset, int frame_size, OopMapSet* oop_maps, bool caller_must_gc_arguments);
 
 public:
-<<<<<<< HEAD
-=======
   // Only used by unit test.
   CompiledMethod() {}
 
-  virtual bool is_compiled() const                { return true; }
-
->>>>>>> a4d85741
   template<typename T>
   T* gc_data() const                              { return reinterpret_cast<T*>(_gc_data); }
   template<typename T>
