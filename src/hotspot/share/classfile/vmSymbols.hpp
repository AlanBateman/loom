/*
 * Copyright (c) 1997, 2020, Oracle and/or its affiliates. All rights reserved.
 * DO NOT ALTER OR REMOVE COPYRIGHT NOTICES OR THIS FILE HEADER.
 *
 * This code is free software; you can redistribute it and/or modify it
 * under the terms of the GNU General Public License version 2 only, as
 * published by the Free Software Foundation.
 *
 * This code is distributed in the hope that it will be useful, but WITHOUT
 * ANY WARRANTY; without even the implied warranty of MERCHANTABILITY or
 * FITNESS FOR A PARTICULAR PURPOSE.  See the GNU General Public License
 * version 2 for more details (a copy is included in the LICENSE file that
 * accompanied this code).
 *
 * You should have received a copy of the GNU General Public License version
 * 2 along with this work; if not, write to the Free Software Foundation,
 * Inc., 51 Franklin St, Fifth Floor, Boston, MA 02110-1301 USA.
 *
 * Please contact Oracle, 500 Oracle Parkway, Redwood Shores, CA 94065 USA
 * or visit www.oracle.com if you need additional information or have any
 * questions.
 *
 */

#ifndef SHARE_CLASSFILE_VMSYMBOLS_HPP
#define SHARE_CLASSFILE_VMSYMBOLS_HPP

#include "jfr/support/jfrIntrinsics.hpp"
#include "jvmci/vmSymbols_jvmci.hpp"
#include "memory/iterator.hpp"
#include "oops/symbol.hpp"
#include "utilities/macros.hpp"
#include "vmIntrinsics.hpp"


// The class vmSymbols is a name space for fast lookup of
// symbols commonly used in the VM.
//
// Sample usage:
//
//   Symbol* obj       = vmSymbols::java_lang_Object();


// Useful sub-macros exported by this header file:

#define VM_SYMBOL_ENUM_NAME(name)    name##_enum
#define VM_INTRINSIC_IGNORE(id, class, name, sig, flags) /*ignored*/
#define VM_SYMBOL_IGNORE(id, name)                       /*ignored*/
#define VM_ALIAS_IGNORE(id, id2)                         /*ignored*/

// Mapping function names to values. New entries should be added below.

#define VM_SYMBOLS_DO(template, do_alias)                                                         \
  /* commonly used class, package, module names */                                                \
  template(java_base,                                 "java.base")                                \
  template(java_lang_System,                          "java/lang/System")                         \
  template(java_lang_Object,                          "java/lang/Object")                         \
  template(java_lang_Class,                           "java/lang/Class")                          \
  template(java_lang_Package,                         "java/lang/Package")                        \
  template(java_lang_Module,                          "java/lang/Module")                         \
  template(java_lang_String,                          "java/lang/String")                         \
  template(java_lang_StringLatin1,                    "java/lang/StringLatin1")                   \
  template(java_lang_StringUTF16,                     "java/lang/StringUTF16")                    \
  template(java_lang_Thread,                          "java/lang/Thread")                         \
  template(java_lang_Thread_FieldHolder,              "java/lang/Thread$FieldHolder")             \
  template(java_lang_Thread_VirtualThreads,           "java/lang/Thread$VirtualThreads")          \
  template(java_lang_ThreadGroup,                     "java/lang/ThreadGroup")                    \
  template(java_lang_VirtualThread,                   "java/lang/VirtualThread")                  \
  template(java_lang_Cloneable,                       "java/lang/Cloneable")                      \
  template(java_lang_Throwable,                       "java/lang/Throwable")                      \
  template(java_lang_ClassLoader,                     "java/lang/ClassLoader")                    \
  template(java_lang_ThreadDeath,                     "java/lang/ThreadDeath")                    \
  template(java_lang_Runnable,                        "java/lang/Runnable")                       \
  /*template(java_lang_Continuation,                    "java/lang/Continuation")                 */\
  template(java_lang_ContinuationScope,               "java/lang/ContinuationScope")              \
  template(jdk_internal_misc_StackChunk,              "jdk/internal/misc/StackChunk")             \
  template(java_lang_Boolean,                         "java/lang/Boolean")                        \
  template(java_lang_Character,                       "java/lang/Character")                      \
  template(java_lang_Character_CharacterCache,        "java/lang/Character$CharacterCache")       \
  template(java_lang_CharacterDataLatin1,             "java/lang/CharacterDataLatin1")            \
  template(java_lang_Float,                           "java/lang/Float")                          \
  template(java_lang_Double,                          "java/lang/Double")                         \
  template(java_lang_Byte,                            "java/lang/Byte")                           \
  template(java_lang_Byte_ByteCache,                  "java/lang/Byte$ByteCache")                 \
  template(java_lang_Short,                           "java/lang/Short")                          \
  template(java_lang_Short_ShortCache,                "java/lang/Short$ShortCache")               \
  template(java_lang_Integer,                         "java/lang/Integer")                        \
  template(java_lang_Integer_IntegerCache,            "java/lang/Integer$IntegerCache")           \
  template(java_lang_Long,                            "java/lang/Long")                           \
  template(java_lang_Long_LongCache,                  "java/lang/Long$LongCache")                 \
  template(java_lang_Shutdown,                        "java/lang/Shutdown")                       \
  template(java_lang_ref_Reference,                   "java/lang/ref/Reference")                  \
  template(java_lang_ref_SoftReference,               "java/lang/ref/SoftReference")              \
  template(java_lang_ref_WeakReference,               "java/lang/ref/WeakReference")              \
  template(java_lang_ref_FinalReference,              "java/lang/ref/FinalReference")             \
  template(java_lang_ref_PhantomReference,            "java/lang/ref/PhantomReference")           \
  template(java_lang_ref_Finalizer,                   "java/lang/ref/Finalizer")                  \
  template(java_lang_reflect_AccessibleObject,        "java/lang/reflect/AccessibleObject")       \
  template(java_lang_reflect_Method,                  "java/lang/reflect/Method")                 \
  template(java_lang_reflect_Constructor,             "java/lang/reflect/Constructor")            \
  template(java_lang_reflect_Field,                   "java/lang/reflect/Field")                  \
  template(java_lang_reflect_Parameter,               "java/lang/reflect/Parameter")              \
  template(java_lang_reflect_Array,                   "java/lang/reflect/Array")                  \
  template(java_lang_reflect_RecordComponent,         "java/lang/reflect/RecordComponent")        \
  template(java_lang_StringBuffer,                    "java/lang/StringBuffer")                   \
  template(java_lang_StringBuilder,                   "java/lang/StringBuilder")                  \
  template(java_lang_CharSequence,                    "java/lang/CharSequence")                   \
  template(java_lang_SecurityManager,                 "java/lang/SecurityManager")                \
  template(java_security_AccessControlContext,        "java/security/AccessControlContext")       \
  template(java_security_AccessController,            "java/security/AccessController")           \
  template(executePrivileged_name,                    "executePrivileged")                        \
  template(java_security_CodeSource,                  "java/security/CodeSource")                 \
  template(java_security_ProtectionDomain,            "java/security/ProtectionDomain")           \
  template(java_security_SecureClassLoader,           "java/security/SecureClassLoader")          \
  template(java_net_URL,                              "java/net/URL")                             \
  template(java_util_jar_Manifest,                    "java/util/jar/Manifest")                   \
  template(java_io_OutputStream,                      "java/io/OutputStream")                     \
  template(java_io_Reader,                            "java/io/Reader")                           \
  template(java_io_BufferedReader,                    "java/io/BufferedReader")                   \
  template(java_io_File,                              "java/io/File")                             \
  template(java_io_FileInputStream,                   "java/io/FileInputStream")                  \
  template(java_io_ByteArrayInputStream,              "java/io/ByteArrayInputStream")             \
  template(java_io_Serializable,                      "java/io/Serializable")                     \
  template(java_util_Arrays,                          "java/util/Arrays")                         \
  template(java_util_Objects,                         "java/util/Objects")                        \
  template(java_util_Properties,                      "java/util/Properties")                     \
  template(java_util_Vector,                          "java/util/Vector")                         \
  template(java_util_AbstractList,                    "java/util/AbstractList")                   \
  template(java_util_Hashtable,                       "java/util/Hashtable")                      \
  template(java_lang_Compiler,                        "java/lang/Compiler")                       \
  template(jdk_internal_misc_Signal,                  "jdk/internal/misc/Signal")                 \
  template(jdk_internal_util_Preconditions,           "jdk/internal/util/Preconditions")          \
  template(java_lang_AssertionStatusDirectives,       "java/lang/AssertionStatusDirectives")      \
  template(getBootClassPathEntryForClass_name,        "getBootClassPathEntryForClass")            \
  template(jdk_internal_vm_PostVMInitHook,            "jdk/internal/vm/PostVMInitHook")           \
  template(sun_net_www_ParseUtil,                     "sun/net/www/ParseUtil")                    \
  template(java_util_Iterator,                        "java/util/Iterator")                       \
  template(java_lang_Record,                          "java/lang/Record")                         \
                                                                                                  \
  template(jdk_internal_loader_NativeLibraries,       "jdk/internal/loader/NativeLibraries")      \
  template(jdk_internal_loader_BuiltinClassLoader,    "jdk/internal/loader/BuiltinClassLoader")   \
  template(jdk_internal_loader_ClassLoaders_AppClassLoader,      "jdk/internal/loader/ClassLoaders$AppClassLoader")      \
  template(jdk_internal_loader_ClassLoaders_PlatformClassLoader, "jdk/internal/loader/ClassLoaders$PlatformClassLoader") \
                                                                                                  \
  /* Java runtime version access */                                                               \
  template(java_lang_VersionProps,                    "java/lang/VersionProps")                   \
  template(java_runtime_name_name,                    "java_runtime_name")                        \
  template(java_runtime_version_name,                 "java_runtime_version")                     \
  template(java_runtime_vendor_version_name,          "VENDOR_VERSION")                           \
  template(java_runtime_vendor_vm_bug_url_name,       "VENDOR_URL_VM_BUG")                        \
                                                                                                  \
  /* system initialization */                                                                     \
  template(initPhase1_name,                           "initPhase1")                               \
  template(initPhase2_name,                           "initPhase2")                               \
  template(initPhase3_name,                           "initPhase3")                               \
  template(java_lang_module_init_signature,           "(Ljava/lang/ClassLoader;Ljava/lang/String;)V") \
                                                                                                  \
  /* class file format tags */                                                                    \
  template(tag_source_file,                           "SourceFile")                               \
  template(tag_inner_classes,                         "InnerClasses")                             \
  template(tag_nest_members,                          "NestMembers")                              \
  template(tag_nest_host,                             "NestHost")                                 \
  template(tag_constant_value,                        "ConstantValue")                            \
  template(tag_code,                                  "Code")                                     \
  template(tag_exceptions,                            "Exceptions")                               \
  template(tag_line_number_table,                     "LineNumberTable")                          \
  template(tag_local_variable_table,                  "LocalVariableTable")                       \
  template(tag_local_variable_type_table,             "LocalVariableTypeTable")                   \
  template(tag_method_parameters,                     "MethodParameters")                         \
  template(tag_stack_map_table,                       "StackMapTable")                            \
  template(tag_synthetic,                             "Synthetic")                                \
  template(tag_deprecated,                            "Deprecated")                               \
  template(tag_source_debug_extension,                "SourceDebugExtension")                     \
  template(tag_signature,                             "Signature")                                \
  template(tag_record,                                "Record")                                   \
  template(tag_runtime_visible_annotations,           "RuntimeVisibleAnnotations")                \
  template(tag_runtime_invisible_annotations,         "RuntimeInvisibleAnnotations")              \
  template(tag_runtime_visible_parameter_annotations, "RuntimeVisibleParameterAnnotations")       \
  template(tag_runtime_invisible_parameter_annotations,"RuntimeInvisibleParameterAnnotations")    \
  template(tag_annotation_default,                    "AnnotationDefault")                        \
  template(tag_runtime_visible_type_annotations,      "RuntimeVisibleTypeAnnotations")            \
  template(tag_runtime_invisible_type_annotations,    "RuntimeInvisibleTypeAnnotations")          \
  template(tag_enclosing_method,                      "EnclosingMethod")                          \
  template(tag_bootstrap_methods,                     "BootstrapMethods")                         \
  template(tag_permitted_subclasses,                  "PermittedSubclasses")                      \
                                                                                                  \
  /* exception klasses: at least all exceptions thrown by the VM have entries here */             \
  template(java_lang_ArithmeticException,             "java/lang/ArithmeticException")            \
  template(java_lang_ArrayIndexOutOfBoundsException,  "java/lang/ArrayIndexOutOfBoundsException") \
  template(java_lang_ArrayStoreException,             "java/lang/ArrayStoreException")            \
  template(java_lang_ClassCastException,              "java/lang/ClassCastException")             \
  template(java_lang_ClassNotFoundException,          "java/lang/ClassNotFoundException")         \
  template(java_lang_CloneNotSupportedException,      "java/lang/CloneNotSupportedException")     \
  template(java_lang_IllegalAccessException,          "java/lang/IllegalAccessException")         \
  template(java_lang_IllegalArgumentException,        "java/lang/IllegalArgumentException")       \
  template(java_lang_IllegalStateException,           "java/lang/IllegalStateException")          \
  template(java_lang_IllegalMonitorStateException,    "java/lang/IllegalMonitorStateException")   \
  template(java_lang_IllegalThreadStateException,     "java/lang/IllegalThreadStateException")    \
  template(java_lang_IndexOutOfBoundsException,       "java/lang/IndexOutOfBoundsException")      \
  template(java_lang_InstantiationException,          "java/lang/InstantiationException")         \
  template(java_lang_InstantiationError,              "java/lang/InstantiationError")             \
  template(java_lang_InterruptedException,            "java/lang/InterruptedException")           \
  template(java_lang_BootstrapMethodError,            "java/lang/BootstrapMethodError")           \
  template(java_lang_LinkageError,                    "java/lang/LinkageError")                   \
  template(java_lang_NegativeArraySizeException,      "java/lang/NegativeArraySizeException")     \
  template(java_lang_NoSuchFieldException,            "java/lang/NoSuchFieldException")           \
  template(java_lang_NoSuchMethodException,           "java/lang/NoSuchMethodException")          \
  template(java_lang_NullPointerException,            "java/lang/NullPointerException")           \
  template(java_lang_StringIndexOutOfBoundsException, "java/lang/StringIndexOutOfBoundsException")\
  template(java_lang_UnsupportedOperationException,   "java/lang/UnsupportedOperationException")  \
  template(java_lang_InvalidClassException,           "java/lang/InvalidClassException")          \
  template(java_lang_reflect_InvocationTargetException, "java/lang/reflect/InvocationTargetException") \
  template(java_lang_Exception,                       "java/lang/Exception")                      \
  template(java_lang_RuntimeException,                "java/lang/RuntimeException")               \
  template(java_io_IOException,                       "java/io/IOException")                      \
  template(java_security_PrivilegedActionException,   "java/security/PrivilegedActionException")  \
                                                                                                  \
  /* error klasses: at least all errors thrown by the VM have entries here */                     \
  template(java_lang_AbstractMethodError,             "java/lang/AbstractMethodError")            \
  template(java_lang_ClassCircularityError,           "java/lang/ClassCircularityError")          \
  template(java_lang_ClassFormatError,                "java/lang/ClassFormatError")               \
  template(java_lang_UnsupportedClassVersionError,    "java/lang/UnsupportedClassVersionError")   \
  template(java_lang_Error,                           "java/lang/Error")                          \
  template(java_lang_ExceptionInInitializerError,     "java/lang/ExceptionInInitializerError")    \
  template(java_lang_IllegalAccessError,              "java/lang/IllegalAccessError")             \
  template(java_lang_IncompatibleClassChangeError,    "java/lang/IncompatibleClassChangeError")   \
  template(java_lang_InternalError,                   "java/lang/InternalError")                  \
  template(java_lang_NoClassDefFoundError,            "java/lang/NoClassDefFoundError")           \
  template(java_lang_NoSuchFieldError,                "java/lang/NoSuchFieldError")               \
  template(java_lang_NoSuchMethodError,               "java/lang/NoSuchMethodError")              \
  template(java_lang_OutOfMemoryError,                "java/lang/OutOfMemoryError")               \
  template(java_lang_UnsatisfiedLinkError,            "java/lang/UnsatisfiedLinkError")           \
  template(java_lang_VerifyError,                     "java/lang/VerifyError")                    \
  template(java_lang_SecurityException,               "java/lang/SecurityException")              \
  template(java_lang_VirtualMachineError,             "java/lang/VirtualMachineError")            \
  template(java_lang_StackOverflowError,              "java/lang/StackOverflowError")             \
  template(java_lang_StackTraceElement,               "java/lang/StackTraceElement")              \
                                                                                                  \
  /* Concurrency support */                                                                       \
  template(java_util_concurrent_locks_AbstractOwnableSynchronizer,           "java/util/concurrent/locks/AbstractOwnableSynchronizer") \
  template(java_util_concurrent_atomic_AtomicIntegerFieldUpdater_Impl,       "java/util/concurrent/atomic/AtomicIntegerFieldUpdater$AtomicIntegerFieldUpdaterImpl") \
  template(java_util_concurrent_atomic_AtomicLongFieldUpdater_CASUpdater,    "java/util/concurrent/atomic/AtomicLongFieldUpdater$CASUpdater") \
  template(java_util_concurrent_atomic_AtomicLongFieldUpdater_LockedUpdater, "java/util/concurrent/atomic/AtomicLongFieldUpdater$LockedUpdater") \
  template(java_util_concurrent_atomic_AtomicReferenceFieldUpdater_Impl,     "java/util/concurrent/atomic/AtomicReferenceFieldUpdater$AtomicReferenceFieldUpdaterImpl") \
  template(jdk_internal_vm_annotation_Contended_signature,                   "Ljdk/internal/vm/annotation/Contended;")    \
  template(jdk_internal_vm_annotation_ReservedStackAccess_signature,         "Ljdk/internal/vm/annotation/ReservedStackAccess;") \
                                                                                                  \
  /* class symbols needed by intrinsics */                                                        \
  VM_INTRINSICS_DO(VM_INTRINSIC_IGNORE, template, VM_SYMBOL_IGNORE, VM_SYMBOL_IGNORE, VM_ALIAS_IGNORE) \
                                                                                                  \
  /* Support for reflection based on dynamic bytecode generation (JDK 1.4 and above) */           \
                                                                                                  \
  template(jdk_internal_reflect,                      "jdk/internal/reflect")                     \
  template(reflect_MagicAccessorImpl,                 "jdk/internal/reflect/MagicAccessorImpl")       \
  template(reflect_MethodAccessorImpl,                "jdk/internal/reflect/MethodAccessorImpl")      \
  template(reflect_ConstructorAccessorImpl,           "jdk/internal/reflect/ConstructorAccessorImpl") \
  template(reflect_DelegatingClassLoader,             "jdk/internal/reflect/DelegatingClassLoader")   \
  template(reflect_Reflection,                        "jdk/internal/reflect/Reflection")              \
  template(reflect_CallerSensitive,                   "jdk/internal/reflect/CallerSensitive")         \
  template(reflect_CallerSensitive_signature,         "Ljdk/internal/reflect/CallerSensitive;")       \
  template(reflect_NativeConstructorAccessorImpl,     "jdk/internal/reflect/NativeConstructorAccessorImpl")\
  template(checkedExceptions_name,                    "checkedExceptions")                        \
  template(clazz_name,                                "clazz")                                    \
  template(exceptionTypes_name,                       "exceptionTypes")                           \
  template(modifiers_name,                            "modifiers")                                \
  template(invokeBasic_name,                          "invokeBasic")                              \
  template(linkToVirtual_name,                        "linkToVirtual")                            \
  template(linkToStatic_name,                         "linkToStatic")                             \
  template(linkToSpecial_name,                        "linkToSpecial")                            \
  template(linkToInterface_name,                      "linkToInterface")                          \
  template(compiledLambdaForm_name,                   "<compiledLambdaForm>")  /*fake name*/      \
  template(star_name,                                 "*") /*not really a name*/                  \
  template(invoke_name,                               "invoke")                                   \
  template(parameterTypes_name,                       "parameterTypes")                           \
  template(returnType_name,                           "returnType")                               \
  template(signature_name,                            "signature")                                \
  template(slot_name,                                 "slot")                                     \
  template(trusted_final_name,                        "trustedFinal")                             \
                                                                                                  \
  /* Support for annotations (JDK 1.5 and above) */                                               \
                                                                                                  \
  template(annotations_name,                          "annotations")                              \
  template(index_name,                                "index")                                    \
  template(executable_name,                           "executable")                               \
  template(parameter_annotations_name,                "parameterAnnotations")                     \
  template(annotation_default_name,                   "annotationDefault")                        \
  template(reflect_ConstantPool,                      "jdk/internal/reflect/ConstantPool")        \
  template(reflect_UnsafeStaticFieldAccessorImpl,     "jdk/internal/reflect/UnsafeStaticFieldAccessorImpl")\
  template(base_name,                                 "base")                                     \
  /* Type Annotations (JDK 8 and above) */                                                        \
  template(type_annotations_name,                     "typeAnnotations")                          \
  /* used by CDS */                                                                               \
  template(jdk_internal_misc_CDS, "jdk/internal/misc/CDS")                                        \
  template(generateLambdaFormHolderClasses, "generateLambdaFormHolderClasses")                    \
  template(generateLambdaFormHolderClasses_signature, "([Ljava/lang/String;)[Ljava/lang/Object;") \
                                                                                                  \
  /* Intrinsic Annotation (JDK 9 and above) */                                                    \
  template(jdk_internal_vm_annotation_DontInline_signature,  "Ljdk/internal/vm/annotation/DontInline;")  \
  template(jdk_internal_vm_annotation_ForceInline_signature, "Ljdk/internal/vm/annotation/ForceInline;") \
  template(jdk_internal_vm_annotation_Hidden_signature,      "Ljdk/internal/vm/annotation/Hidden;") \
  template(jdk_internal_vm_annotation_IntrinsicCandidate_signature, "Ljdk/internal/vm/annotation/IntrinsicCandidate;") \
  template(jdk_internal_vm_annotation_Stable_signature,      "Ljdk/internal/vm/annotation/Stable;") \
<<<<<<< HEAD
                                                                                                  \
  template(jdk_internal_vm_annotation_ChangesCurrentThread_signature,  "Ljdk/internal/vm/annotation/ChangesCurrentThread;")  \
                                                                                                  \
=======
>>>>>>> cd33abb1
  /* Support for JSR 292 & invokedynamic (JDK 1.7 and above) */                                   \
  template(java_lang_invoke_CallSite,                 "java/lang/invoke/CallSite")                \
  template(java_lang_invoke_ConstantCallSite,         "java/lang/invoke/ConstantCallSite")        \
  template(java_lang_invoke_DirectMethodHandle,       "java/lang/invoke/DirectMethodHandle")      \
  template(java_lang_invoke_MutableCallSite,          "java/lang/invoke/MutableCallSite")         \
  template(java_lang_invoke_VolatileCallSite,         "java/lang/invoke/VolatileCallSite")        \
  template(java_lang_invoke_MethodHandle,             "java/lang/invoke/MethodHandle")            \
  template(java_lang_invoke_VarHandle,                "java/lang/invoke/VarHandle")               \
  template(java_lang_invoke_MethodType,               "java/lang/invoke/MethodType")              \
  template(java_lang_invoke_MethodType_signature,     "Ljava/lang/invoke/MethodType;")            \
  template(java_lang_invoke_ResolvedMethodName_signature, "Ljava/lang/invoke/ResolvedMethodName;")\
  template(java_lang_invoke_MemberName_signature,     "Ljava/lang/invoke/MemberName;")            \
  template(java_lang_invoke_LambdaForm_signature,     "Ljava/lang/invoke/LambdaForm;")            \
  template(java_lang_invoke_MethodHandle_signature,   "Ljava/lang/invoke/MethodHandle;")          \
  /* internal classes known only to the JVM: */                                                   \
  template(java_lang_invoke_MemberName,               "java/lang/invoke/MemberName")              \
  template(java_lang_invoke_ResolvedMethodName,       "java/lang/invoke/ResolvedMethodName")      \
  template(java_lang_invoke_MethodHandleNatives,      "java/lang/invoke/MethodHandleNatives")     \
  template(java_lang_invoke_MethodHandleNatives_CallSiteContext, "java/lang/invoke/MethodHandleNatives$CallSiteContext") \
  template(java_lang_invoke_LambdaForm,               "java/lang/invoke/LambdaForm")              \
  template(java_lang_invoke_InjectedProfile_signature, "Ljava/lang/invoke/InjectedProfile;")      \
  template(java_lang_invoke_LambdaForm_Compiled_signature, "Ljava/lang/invoke/LambdaForm$Compiled;") \
  template(java_lang_invoke_MethodHandleNatives_CallSiteContext_signature, "Ljava/lang/invoke/MethodHandleNatives$CallSiteContext;") \
  /* internal up-calls made only by the JVM, via class sun.invoke.MethodHandleNatives: */         \
  template(findMethodHandleType_name,                 "findMethodHandleType")                     \
  template(findMethodHandleType_signature,       "(Ljava/lang/Class;[Ljava/lang/Class;)Ljava/lang/invoke/MethodType;") \
  template(invokeExact_name,                          "invokeExact")                              \
  template(linkMethodHandleConstant_name,             "linkMethodHandleConstant")                 \
  template(linkMethodHandleConstant_signature, "(Ljava/lang/Class;ILjava/lang/Class;Ljava/lang/String;Ljava/lang/Object;)Ljava/lang/invoke/MethodHandle;") \
  template(linkMethod_name,                           "linkMethod")                               \
  template(linkMethod_signature, "(Ljava/lang/Class;ILjava/lang/Class;Ljava/lang/String;Ljava/lang/Object;[Ljava/lang/Object;)Ljava/lang/invoke/MemberName;") \
  template(linkDynamicConstant_name,                  "linkDynamicConstant")                      \
  template(linkDynamicConstant_signature, "(Ljava/lang/Object;ILjava/lang/Object;Ljava/lang/Object;Ljava/lang/Object;Ljava/lang/Object;)Ljava/lang/Object;") \
  template(linkCallSite_name,                         "linkCallSite")                             \
  template(linkCallSite_signature, "(Ljava/lang/Object;ILjava/lang/Object;Ljava/lang/Object;Ljava/lang/Object;Ljava/lang/Object;[Ljava/lang/Object;)Ljava/lang/invoke/MemberName;") \
  template(setTargetNormal_name,                      "setTargetNormal")                          \
  template(setTargetVolatile_name,                    "setTargetVolatile")                        \
  template(setTarget_signature,                       "(Ljava/lang/invoke/MethodHandle;)V")       \
  template(DEFAULT_CONTEXT_name,                      "DEFAULT_CONTEXT")                          \
  NOT_LP64(  do_alias(intptr_signature,               int_signature)  )                           \
  LP64_ONLY( do_alias(intptr_signature,               long_signature) )                           \
                                                                                                                                      \
  /* Support for JVMCI */                                                                                                             \
  JVMCI_VM_SYMBOLS_DO(template, do_alias)                                                         \
                                                                                                  \
  template(java_lang_StackWalker,                     "java/lang/StackWalker")                    \
  template(java_lang_StackFrameInfo,                  "java/lang/StackFrameInfo")                 \
  template(java_lang_LiveStackFrameInfo,              "java/lang/LiveStackFrameInfo")             \
  template(java_lang_StackStreamFactory_AbstractStackWalker, "java/lang/StackStreamFactory$AbstractStackWalker") \
  template(doStackWalk_signature,                     "(JIIII)Ljava/lang/Object;")                \
  template(asPrimitive_name,                          "asPrimitive")                              \
  template(asPrimitive_int_signature,                 "(I)Ljava/lang/LiveStackFrame$PrimitiveSlot;") \
  template(asPrimitive_long_signature,                "(J)Ljava/lang/LiveStackFrame$PrimitiveSlot;") \
                                                                                                  \
  /* common method and field names */                                                             \
  template(object_initializer_name,                   "<init>")                                   \
  template(class_initializer_name,                    "<clinit>")                                 \
  template(println_name,                              "println")                                  \
  template(printStackTrace_name,                      "printStackTrace")                          \
  template(main_name,                                 "main")                                     \
  template(name_name,                                 "name")                                     \
  template(priority_name,                             "priority")                                 \
  template(stillborn_name,                            "stillborn")                                \
  template(group_name,                                "group")                                    \
  template(daemon_name,                               "daemon")                                   \
  template(run_method_name,                           "run")                                      \
  template(exit_method_name,                          "exit")                                     \
  template(remove_method_name,                        "remove")                                   \
  template(parent_name,                               "parent")                                   \
  template(ngroups_name,                              "ngroups")                                  \
  template(groups_name,                               "groups")                                   \
  template(nweaks_name,                               "nweaks")                                   \
  template(weaks_name,                                "weaks")                                    \
  template(maxPriority_name,                          "maxPriority")                              \
  template(shutdown_name,                             "shutdown")                                 \
  template(finalize_method_name,                      "finalize")                                 \
  template(reference_lock_name,                       "lock")                                     \
  template(reference_discovered_name,                 "discovered")                               \
  template(run_finalization_name,                     "runFinalization")                          \
  template(dispatchUncaughtException_name,            "dispatchUncaughtException")                \
  template(loadClass_name,                            "loadClass")                                \
  template(doYield_name,                              "doYield")                                  \
  template(enter_name,                                "enter")                                    \
  template(enterSpecial_name,                         "enterSpecial")                             \
  template(onContinue_name,                           "onContinue0")                              \
  template(getStacks_name,                            "getStacks")                                \
  template(onPinned_name,                             "onPinned0")                                \
  template(scope_name,                                "scope")                                    \
  template(yieldInfo_name,                            "yieldInfo")                                \
  template(tail_name,                                 "tail")                                     \
  template(size_name,                                 "size")                                     \
  template(argsize_name,                              "argsize")                                  \
  template(mode_name,                                 "mode")                                     \
  template(numFrames_name,                            "numFrames")                                \
  template(numOops_name,                              "numOops")                                  \
  template(stack_name,                                "stack")                                    \
  template(maxSize_name,                              "maxSize")                                  \
  template(reset_name,                                "reset")                                    \
  template(done_name,                                 "done")                                     \
  template(mounted_name,                              "mounted")                                  \
  template(numInterpretedFrames_name,                 "numInterpretedFrames")                     \
  template(jfrTraceId_name,                           "jfrTraceId")                               \
  template(fp_name,                                   "fp")                                       \
  template(sp_name,                                   "sp")                                       \
  template(pc_name,                                   "pc")                                       \
  template(cs_name,                                   "cs")                                       \
  template(refStack_name,                             "refStack")                                 \
  template(refSP_name,                                "refSP")                                    \
  template(get_name,                                  "get")                                      \
  template(put_name,                                  "put")                                      \
  template(type_name,                                 "type")                                     \
  template(findNative_name,                           "findNative")                               \
  template(deadChild_name,                            "deadChild")                                \
  template(getFromClass_name,                         "getFromClass")                             \
  template(dispatch_name,                             "dispatch")                                 \
  template(getPlatformClassLoader_name,               "getPlatformClassLoader")                   \
  template(getSystemClassLoader_name,                 "getSystemClassLoader")                     \
  template(fillInStackTrace_name,                     "fillInStackTrace")                         \
  template(getCause_name,                             "getCause")                                 \
  template(initCause_name,                            "initCause")                                \
  template(getProperty_name,                          "getProperty")                              \
  template(context_name,                              "context")                                  \
  template(contextClassLoader_name,                   "contextClassLoader")                       \
  template(inheritedAccessControlContext_name,        "inheritedAccessControlContext")            \
  template(getClassContext_name,                      "getClassContext")                          \
  template(wait_name,                                 "wait0")                                     \
  template(checkPackageAccess_name,                   "checkPackageAccess")                       \
  template(newInstance0_name,                         "newInstance0")                             \
  template(forName_name,                              "forName")                                  \
  template(forName0_name,                             "forName0")                                 \
  template(isJavaIdentifierStart_name,                "isJavaIdentifierStart")                    \
  template(isJavaIdentifierPart_name,                 "isJavaIdentifierPart")                     \
  template(cache_field_name,                          "cache")                                    \
  template(value_name,                                "value")                                    \
  template(compact_strings_name,                      "COMPACT_STRINGS")                          \
  template(numberOfLeadingZeros_name,                 "numberOfLeadingZeros")                     \
  template(numberOfTrailingZeros_name,                "numberOfTrailingZeros")                    \
  template(bitCount_name,                             "bitCount")                                 \
  template(profile_name,                              "profile")                                  \
  template(equals_name,                               "equals")                                   \
  template(length_name,                               "length")                                   \
  template(target_name,                               "target")                                   \
  template(toString_name,                             "toString")                                 \
  template(values_name,                               "values")                                   \
  template(receiver_name,                             "receiver")                                 \
  template(vmtarget_name,                             "vmtarget")                                 \
  template(vmholder_name,                             "vmholder")                                 \
  template(method_name,                               "method")                                   \
  template(vmindex_name,                              "vmindex")                                  \
  template(vmcount_name,                              "vmcount")                                  \
  template(flags_name,                                "flags")                                    \
  template(basicType_name,                            "basicType")                                \
  template(append_name,                               "append")                                   \
  template(klass_name,                                "klass")                                    \
  template(array_klass_name,                          "array_klass")                              \
  template(mid_name,                                  "mid")                                      \
  template(cpref_name,                                "cpref")                                    \
  template(version_name,                              "version")                                  \
  template(methodName_name,                           "methodName")                               \
  template(fileName_name,                             "fileName")                                 \
  template(lineNumber_name,                           "lineNumber")                               \
  template(oop_size_name,                             "oop_size")                                 \
  template(static_oop_field_count_name,               "static_oop_field_count")                   \
  template(protection_domain_name,                    "protection_domain")                        \
  template(signers_name,                              "signers_name")                             \
  template(source_file_name,                          "source_file")                              \
  template(loader_data_name,                          "loader_data")                              \
  template(vmdependencies_name,                       "vmdependencies")                           \
  template(last_cleanup_name,                         "last_cleanup")                             \
  template(loader_name,                               "loader")                                   \
  template(getModule_name,                            "getModule")                                \
  template(input_stream_void_signature,               "(Ljava/io/InputStream;)V")                 \
  template(input_stream_signature,                    "Ljava/io/InputStream;")                    \
  template(print_stream_signature,                    "Ljava/io/PrintStream;")                    \
  template(security_manager_signature,                "Ljava/lang/SecurityManager;")              \
  template(defineOrCheckPackage_name,                 "defineOrCheckPackage")                     \
  template(defineOrCheckPackage_signature,            "(Ljava/lang/String;Ljava/util/jar/Manifest;Ljava/net/URL;)Ljava/lang/Package;") \
  template(fileToEncodedURL_name,                     "fileToEncodedURL")                         \
  template(fileToEncodedURL_signature,                "(Ljava/io/File;)Ljava/net/URL;")           \
  template(getProtectionDomain_name,                  "getProtectionDomain")                      \
  template(getProtectionDomain_signature,             "(Ljava/security/CodeSource;)Ljava/security/ProtectionDomain;") \
  template(java_lang_Integer_array_signature,         "[Ljava/lang/Integer;")                     \
  template(java_lang_Long_array_signature,            "[Ljava/lang/Long;")                        \
  template(java_lang_Character_array_signature,       "[Ljava/lang/Character;")                   \
  template(java_lang_Short_array_signature,           "[Ljava/lang/Short;")                       \
  template(java_lang_Byte_array_signature,            "[Ljava/lang/Byte;")                        \
  template(java_lang_Boolean_signature,               "Ljava/lang/Boolean;")                      \
  template(url_code_signer_array_void_signature,      "(Ljava/net/URL;[Ljava/security/CodeSigner;)V") \
  template(module_entry_name,                         "module_entry")                             \
  template(resolved_references_name,                  "<resolved_references>")                    \
  template(init_lock_name,                            "<init_lock>")                              \
  template(address_size_name,                         "ADDRESS_SIZE0")                            \
  template(page_size_name,                            "PAGE_SIZE")                                \
  template(big_endian_name,                           "BIG_ENDIAN")                               \
  template(use_unaligned_access_name,                 "UNALIGNED_ACCESS")                         \
  template(data_cache_line_flush_size_name,           "DATA_CACHE_LINE_FLUSH_SIZE")               \
  template(during_unsafe_access_name,                 "during_unsafe_access")                     \
  template(scoped_cache_shift_name,                   "SCOPED_CACHE_SHIFT")                       \
                                                                                                  \
  /* name symbols needed by intrinsics */                                                         \
  VM_INTRINSICS_DO(VM_INTRINSIC_IGNORE, VM_SYMBOL_IGNORE, template, VM_SYMBOL_IGNORE, VM_ALIAS_IGNORE) \
                                                                                                  \
  /* common signatures names */                                                                   \
  template(void_method_signature,                     "()V")                                      \
  template(void_boolean_signature,                    "()Z")                                      \
  template(void_byte_signature,                       "()B")                                      \
  template(void_char_signature,                       "()C")                                      \
  template(void_short_signature,                      "()S")                                      \
  template(void_int_signature,                        "()I")                                      \
  template(void_long_signature,                       "()J")                                      \
  template(void_float_signature,                      "()F")                                      \
  template(void_double_signature,                     "()D")                                      \
  template(bool_void_signature,                       "(Z)V")                                     \
  template(int_void_signature,                        "(I)V")                                     \
  template(int_int_signature,                         "(I)I")                                     \
  template(char_char_signature,                       "(C)C")                                     \
  template(short_short_signature,                     "(S)S")                                     \
  template(int_bool_signature,                        "(I)Z")                                     \
  template(float_int_signature,                       "(F)I")                                     \
  template(double_long_signature,                     "(D)J")                                     \
  template(double_double_signature,                   "(D)D")                                     \
  template(float_float_signature,                     "(F)F")                                     \
  template(int_float_signature,                       "(I)F")                                     \
  template(long_int_signature,                        "(J)I")                                     \
  template(long_long_signature,                       "(J)J")                                     \
  template(long_double_signature,                     "(J)D")                                     \
  template(long_void_signature,                       "(J)V")                                     \
  template(byte_signature,                            "B")                                        \
  template(char_signature,                            "C")                                        \
  template(double_signature,                          "D")                                        \
  template(float_signature,                           "F")                                        \
  template(int_signature,                             "I")                                        \
  template(long_signature,                            "J")                                        \
  template(short_signature,                           "S")                                        \
  template(bool_signature,                            "Z")                                        \
  template(void_signature,                            "V")                                        \
  template(bool_array_signature,                      "[Z")                                       \
  template(byte_array_signature,                      "[B")                                       \
  template(char_array_signature,                      "[C")                                       \
  template(int_array_signature,                       "[I")                                       \
  template(runnable_signature,                        "Ljava/lang/Runnable;")                     \
  template(continuation_signature,                    "Ljava/lang/Continuation;")                 \
  template(continuationscope_signature,               "Ljava/lang/ContinuationScope;")            \
  template(stackchunk_signature,                      "Ljdk/internal/misc/StackChunk;")           \
  template(vthread_signature,                         "Ljava/lang/VirtualThread;")                \
  template(object_void_signature,                     "(Ljava/lang/Object;)V")                    \
  template(object_int_signature,                      "(Ljava/lang/Object;)I")                    \
  template(object_boolean_signature,                  "(Ljava/lang/Object;)Z")                    \
  template(object_object_signature,                   "(Ljava/lang/Object;)Ljava/lang/Object;")   \
  template(string_void_signature,                     "(Ljava/lang/String;)V")                    \
  template(string_int_signature,                      "(Ljava/lang/String;)I")                    \
  template(throwable_void_signature,                  "(Ljava/lang/Throwable;)V")                 \
  template(void_throwable_signature,                  "()Ljava/lang/Throwable;")                  \
  template(throwable_throwable_signature,             "(Ljava/lang/Throwable;)Ljava/lang/Throwable;")             \
  template(class_void_signature,                      "(Ljava/lang/Class;)V")                     \
  template(class_int_signature,                       "(Ljava/lang/Class;)I")                     \
  template(class_long_signature,                      "(Ljava/lang/Class;)J")                     \
  template(class_boolean_signature,                   "(Ljava/lang/Class;)Z")                     \
  template(throwable_string_void_signature,           "(Ljava/lang/Throwable;Ljava/lang/String;)V")               \
  template(string_array_void_signature,               "([Ljava/lang/String;)V")                                   \
  template(string_array_string_array_void_signature,  "([Ljava/lang/String;[Ljava/lang/String;)V")                \
  template(thread_throwable_void_signature,           "(Ljava/lang/Thread;Ljava/lang/Throwable;)V")               \
  template(thread_void_signature,                     "(Ljava/lang/Thread;)V")                                    \
  template(threadgroup_runnable_void_signature,       "(Ljava/lang/ThreadGroup;Ljava/lang/Runnable;)V")           \
  template(threadgroup_string_void_signature,         "(Ljava/lang/ThreadGroup;Ljava/lang/String;)V")             \
  template(string_class_signature,                    "(Ljava/lang/String;)Ljava/lang/Class;")                    \
  template(object_object_object_signature,            "(Ljava/lang/Object;Ljava/lang/Object;)Ljava/lang/Object;") \
  template(string_string_string_signature,            "(Ljava/lang/String;Ljava/lang/String;)Ljava/lang/String;") \
  template(string_string_signature,                   "(Ljava/lang/String;)Ljava/lang/String;")                   \
  template(classloader_string_long_signature,         "(Ljava/lang/ClassLoader;Ljava/lang/String;)J")             \
  template(byte_array_void_signature,                 "([B)V")                                                    \
  template(char_array_void_signature,                 "([C)V")                                                    \
  template(int_int_void_signature,                    "(II)V")                                                    \
  template(long_long_void_signature,                  "(JJ)V")                                                    \
  template(void_classloader_signature,                "()Ljava/lang/ClassLoader;")                                \
  template(void_object_signature,                     "()Ljava/lang/Object;")                                     \
  template(void_class_signature,                      "()Ljava/lang/Class;")                                      \
  template(void_class_array_signature,                "()[Ljava/lang/Class;")                                     \
  template(void_string_signature,                     "()Ljava/lang/String;")                                     \
  template(void_module_signature,                     "()Ljava/lang/Module;")                                     \
  template(object_array_object_signature,             "([Ljava/lang/Object;)Ljava/lang/Object;")                  \
  template(object_object_array_object_signature,      "(Ljava/lang/Object;[Ljava/lang/Object;)Ljava/lang/Object;")\
  template(exception_void_signature,                  "(Ljava/lang/Exception;)V")                                 \
  template(protectiondomain_signature,                "[Ljava/security/ProtectionDomain;")                        \
  template(accesscontrolcontext_signature,            "Ljava/security/AccessControlContext;")                     \
  template(class_protectiondomain_signature,          "(Ljava/lang/Class;Ljava/security/ProtectionDomain;)V")     \
  template(thread_signature,                          "Ljava/lang/Thread;")                                       \
  template(thread_fieldholder_signature,              "Ljava/lang/Thread$FieldHolder;")                           \
  template(thread_array_signature,                    "[Ljava/lang/Thread;")                                      \
  template(threadgroup_signature,                     "Ljava/lang/ThreadGroup;")                                  \
  template(threadgroup_array_signature,               "[Ljava/lang/ThreadGroup;")                                 \
  template(class_array_signature,                     "[Ljava/lang/Class;")                                       \
  template(classloader_signature,                     "Ljava/lang/ClassLoader;")                                  \
  template(object_signature,                          "Ljava/lang/Object;")                                       \
  template(object_array_signature,                    "[Ljava/lang/Object;")                                      \
  template(class_signature,                           "Ljava/lang/Class;")                                        \
  template(string_signature,                          "Ljava/lang/String;")                                       \
  template(string_array_signature,                    "[Ljava/lang/String;")                                      \
  template(reference_signature,                       "Ljava/lang/ref/Reference;")                                \
  template(referencequeue_signature,                  "Ljava/lang/ref/ReferenceQueue;")                           \
  template(weakreference_array_signature,             "[Ljava/lang/ref/WeakReference;")                           \
  template(executable_signature,                      "Ljava/lang/reflect/Executable;")                           \
  template(module_signature,                          "Ljava/lang/Module;")                                       \
  template(concurrenthashmap_signature,               "Ljava/util/concurrent/ConcurrentHashMap;")                 \
  template(String_StringBuilder_signature,            "(Ljava/lang/String;)Ljava/lang/StringBuilder;")            \
  template(int_StringBuilder_signature,               "(I)Ljava/lang/StringBuilder;")                             \
  template(char_StringBuilder_signature,              "(C)Ljava/lang/StringBuilder;")                             \
  template(String_StringBuffer_signature,             "(Ljava/lang/String;)Ljava/lang/StringBuffer;")             \
  template(int_StringBuffer_signature,                "(I)Ljava/lang/StringBuffer;")                              \
  template(char_StringBuffer_signature,               "(C)Ljava/lang/StringBuffer;")                              \
  template(int_String_signature,                      "(I)Ljava/lang/String;")                                    \
  template(boolean_boolean_int_signature,             "(ZZ)I")                                                    \
  template(big_integer_shift_worker_signature,        "([I[IIII)V")                                               \
  template(reflect_method_signature,                  "Ljava/lang/reflect/Method;")                                                    \
  /* signature symbols needed by intrinsics */                                                                    \
  VM_INTRINSICS_DO(VM_INTRINSIC_IGNORE, VM_SYMBOL_IGNORE, VM_SYMBOL_IGNORE, template, VM_ALIAS_IGNORE)            \
                                                                                                                  \
  /* symbol aliases needed by intrinsics */                                                                       \
  VM_INTRINSICS_DO(VM_INTRINSIC_IGNORE, VM_SYMBOL_IGNORE, VM_SYMBOL_IGNORE, VM_SYMBOL_IGNORE, do_alias)           \
                                                                                                                  \
  /* returned by the C1 compiler in case there's not enough memory to allocate a new symbol*/                     \
  template(dummy_symbol,                              "illegal symbol")                                           \
                                                                                                                  \
  /* used by ClassFormatError when class name is not known yet */                                                 \
  template(unknown_class_name,                        "<Unknown>")                                                \
                                                                                                                  \
  /* JVM monitoring and management support */                                                                     \
  template(java_lang_StackTraceElement_array,          "[Ljava/lang/StackTraceElement;")                          \
  template(java_lang_management_ThreadState,           "java/lang/management/ThreadState")                        \
  template(java_lang_management_MemoryUsage,           "java/lang/management/MemoryUsage")                        \
  template(java_lang_management_ThreadInfo,            "java/lang/management/ThreadInfo")                         \
  template(jdk_internal_agent_Agent,                   "jdk/internal/agent/Agent")                                \
  template(sun_management_Sensor,                      "sun/management/Sensor")                                   \
  template(sun_management_ManagementFactoryHelper,     "sun/management/ManagementFactoryHelper")                  \
  template(com_sun_management_internal_DiagnosticCommandImpl,  "com/sun/management/internal/DiagnosticCommandImpl")     \
  template(com_sun_management_internal_GarbageCollectorExtImpl,"com/sun/management/internal/GarbageCollectorExtImpl")   \
  template(getDiagnosticCommandMBean_name,             "getDiagnosticCommandMBean")                               \
  template(getDiagnosticCommandMBean_signature,        "()Lcom/sun/management/DiagnosticCommandMBean;")           \
  template(getGcInfoBuilder_name,                      "getGcInfoBuilder")                                        \
  template(getGcInfoBuilder_signature,                 "()Lcom/sun/management/internal/GcInfoBuilder;")           \
  template(com_sun_management_GcInfo,                  "com/sun/management/GcInfo")                               \
  template(com_sun_management_GcInfo_constructor_signature, "(Lcom/sun/management/internal/GcInfoBuilder;JJJ[Ljava/lang/management/MemoryUsage;[Ljava/lang/management/MemoryUsage;[Ljava/lang/Object;)V") \
  template(createGCNotification_name,                  "createGCNotification")                                    \
  template(createGCNotification_signature,             "(JLjava/lang/String;Ljava/lang/String;Ljava/lang/String;Lcom/sun/management/GcInfo;)V") \
  template(createDiagnosticFrameworkNotification_name, "createDiagnosticFrameworkNotification")                   \
  template(trigger_name,                               "trigger")                                                 \
  template(clear_name,                                 "clear")                                                   \
  template(trigger_method_signature,                   "(ILjava/lang/management/MemoryUsage;)V")                  \
  template(startAgent_name,                            "startAgent")                                              \
  template(startRemoteAgent_name,                      "startRemoteManagementAgent")                              \
  template(startLocalAgent_name,                       "startLocalManagementAgent")                               \
  template(stopRemoteAgent_name,                       "stopRemoteManagementAgent")                               \
  template(getAgentStatus_name,                        "getManagementAgentStatus")                                \
  template(java_lang_management_ThreadInfo_constructor_signature, "(Ljava/lang/Thread;ILjava/lang/Object;Ljava/lang/Thread;JJJJ[Ljava/lang/StackTraceElement;)V") \
  template(java_lang_management_ThreadInfo_with_locks_constructor_signature, "(Ljava/lang/Thread;ILjava/lang/Object;Ljava/lang/Thread;JJJJ[Ljava/lang/StackTraceElement;[Ljava/lang/Object;[I[Ljava/lang/Object;)V") \
  template(long_long_long_long_void_signature,         "(JJJJ)V")                                                 \
  template(finalizer_histogram_klass,                  "java/lang/ref/FinalizerHistogram")                        \
  template(void_finalizer_histogram_entry_array_signature,  "()[Ljava/lang/ref/FinalizerHistogram$Entry;")                        \
  template(get_finalizer_histogram_name,               "getFinalizerHistogram")                                   \
  template(finalizer_histogram_entry_name_field,       "className")                                               \
  template(finalizer_histogram_entry_count_field,      "instanceCount")                                           \
                                                                                                                  \
  template(java_lang_management_MemoryPoolMXBean,      "java/lang/management/MemoryPoolMXBean")                   \
  template(java_lang_management_MemoryManagerMXBean,   "java/lang/management/MemoryManagerMXBean")                \
  template(java_lang_management_GarbageCollectorMXBean,"java/lang/management/GarbageCollectorMXBean")             \
  template(gcInfoBuilder_name,                         "gcInfoBuilder")                                           \
  template(createMemoryPool_name,                      "createMemoryPool")                                        \
  template(createMemoryManager_name,                   "createMemoryManager")                                     \
  template(createGarbageCollector_name,                "createGarbageCollector")                                  \
  template(createMemoryPool_signature,                 "(Ljava/lang/String;ZJJ)Ljava/lang/management/MemoryPoolMXBean;") \
  template(createMemoryManager_signature,              "(Ljava/lang/String;)Ljava/lang/management/MemoryManagerMXBean;") \
  template(createGarbageCollector_signature,           "(Ljava/lang/String;Ljava/lang/String;)Ljava/lang/management/GarbageCollectorMXBean;") \
  template(addThreadDumpForMonitors_name,              "addThreadDumpForMonitors")                                \
  template(addThreadDumpForSynchronizers_name,         "addThreadDumpForSynchronizers")                           \
  template(addThreadDumpForMonitors_signature,         "(Ljava/lang/management/ThreadInfo;[Ljava/lang/Object;[I)V") \
  template(addThreadDumpForSynchronizers_signature,    "(Ljava/lang/management/ThreadInfo;[Ljava/lang/Object;)V")   \
                                                                                                                  \
  /* JVMTI/java.lang.instrument support and VM Attach mechanism */                                                \
  template(jdk_internal_module_Modules,                "jdk/internal/module/Modules")                             \
  template(jdk_internal_vm_VMSupport,                  "jdk/internal/vm/VMSupport")                               \
  template(addReads_name,                              "addReads")                                                \
  template(addReads_signature,                         "(Ljava/lang/Module;Ljava/lang/Module;)V")                 \
  template(addExports_name,                            "addExports")                                              \
  template(addOpens_name,                              "addOpens")                                                \
  template(addExports_signature,                       "(Ljava/lang/Module;Ljava/lang/String;Ljava/lang/Module;)V") \
  template(addUses_name,                               "addUses")                                                 \
  template(addUses_signature,                          "(Ljava/lang/Module;Ljava/lang/Class;)V")                  \
  template(addProvides_name,                           "addProvides")                                             \
  template(addProvides_signature,                      "(Ljava/lang/Module;Ljava/lang/Class;Ljava/lang/Class;)V") \
  template(loadModule_name,                            "loadModule")                                              \
  template(loadModule_signature,                       "(Ljava/lang/String;)Ljava/lang/Module;")                  \
  template(transformedByAgent_name,                    "transformedByAgent")                                      \
  template(transformedByAgent_signature,               "(Ljava/lang/Module;)V")                                   \
  template(appendToClassPathForInstrumentation_name,   "appendToClassPathForInstrumentation")                     \
  do_alias(appendToClassPathForInstrumentation_signature, string_void_signature)                                  \
  template(serializePropertiesToByteArray_name,        "serializePropertiesToByteArray")                          \
  template(serializePropertiesToByteArray_signature,   "()[B")                                                    \
  template(serializeAgentPropertiesToByteArray_name,   "serializeAgentPropertiesToByteArray")                     \
  template(classRedefinedCount_name,                   "classRedefinedCount")                                     \
  template(classLoader_name,                           "classLoader")                                             \
  template(componentType_name,                         "componentType")                                           \
                                                                                                                  \
  /* forEachRemaining support */                                                                                  \
  template(java_util_stream_StreamsRangeIntSpliterator,          "java/util/stream/Streams$RangeIntSpliterator")  \
                                                                                                                  \
  /* jfr signatures */                                                                                            \
  JFR_TEMPLATES(template)                                                                                         \
                                                                                                                  \
  /* cds */                                                                                                       \
  template(jdk_internal_loader_ClassLoaders,       "jdk/internal/loader/ClassLoaders")                            \
  template(java_util_concurrent_ConcurrentHashMap, "java/util/concurrent/ConcurrentHashMap")                      \
  template(java_util_ArrayList,                    "java/util/ArrayList")                                         \
  template(toFileURL_name,                         "toFileURL")                                                   \
  template(toFileURL_signature,                    "(Ljava/lang/String;)Ljava/net/URL;")                          \
  template(url_void_signature,                     "(Ljava/net/URL;)V")                                           \
                                                                                                                  \
  /*end*/



// Class vmSymbols

class vmSymbols: AllStatic {
  friend class vmIntrinsics;
  friend class VMStructs;
  friend class JVMCIVMStructs;
 public:
  // enum for figuring positions and size of array holding Symbol*s
  enum SID {
    NO_SID = 0,

    #define VM_SYMBOL_ENUM(name, string) VM_SYMBOL_ENUM_NAME(name),
    VM_SYMBOLS_DO(VM_SYMBOL_ENUM, VM_ALIAS_IGNORE)
    #undef VM_SYMBOL_ENUM

    SID_LIMIT,

    #define VM_ALIAS_ENUM(name, def) VM_SYMBOL_ENUM_NAME(name) = VM_SYMBOL_ENUM_NAME(def),
    VM_SYMBOLS_DO(VM_SYMBOL_IGNORE, VM_ALIAS_ENUM)
    #undef VM_ALIAS_ENUM

    FIRST_SID = NO_SID + 1
  };
  enum {
    log2_SID_LIMIT = 11         // checked by an assert at start-up
  };

 private:
  // The symbol array
  static Symbol* _symbols[];

  // Field signatures indexed by BasicType.
  static Symbol* _type_signatures[T_VOID+1];

 public:
  // Initialization
  static void initialize(TRAPS);
  // Accessing
  #define VM_SYMBOL_DECLARE(name, ignore)                 \
    static Symbol* name() {                               \
      return _symbols[VM_SYMBOL_ENUM_NAME(name)];         \
    }
  VM_SYMBOLS_DO(VM_SYMBOL_DECLARE, VM_SYMBOL_DECLARE)
  #undef VM_SYMBOL_DECLARE

  // Sharing support
  static void symbols_do(SymbolClosure* f);
  static void metaspace_pointers_do(MetaspaceClosure *it);
  static void serialize(SerializeClosure* soc);

  static Symbol* type_signature(BasicType t) {
    assert((uint)t < T_VOID+1, "range check");
    assert(_type_signatures[t] != NULL, "domain check");
    return _type_signatures[t];
  }

  static Symbol* symbol_at(SID id) {
    assert(id >= FIRST_SID && id < SID_LIMIT, "oob");
    assert(_symbols[id] != NULL, "init");
    return _symbols[id];
  }

  // Returns symbol's SID if one is assigned, else NO_SID.
  static SID find_sid(const Symbol* symbol);
  static SID find_sid(const char* symbol_name);

#ifndef PRODUCT
  // No need for this in the product:
  static const char* name_for(SID sid);
#endif //PRODUCT
};

// VM Intrinsic ID's uniquely identify some very special methods
class vmIntrinsics: AllStatic {
  friend class vmSymbols;
  friend class ciObjectFactory;

 public:
  // Accessing
  enum ID {
    _none = 0,                      // not an intrinsic (default answer)

    #define VM_INTRINSIC_ENUM(id, klass, name, sig, flags)  id,
    VM_INTRINSICS_DO(VM_INTRINSIC_ENUM,
                     VM_SYMBOL_IGNORE, VM_SYMBOL_IGNORE, VM_SYMBOL_IGNORE, VM_ALIAS_IGNORE)
    #undef VM_INTRINSIC_ENUM

    ID_LIMIT,
    LAST_COMPILER_INLINE = _getAndSetReference,
    FIRST_MH_SIG_POLY    = _invokeGeneric,
    FIRST_MH_STATIC      = _linkToVirtual,
    LAST_MH_SIG_POLY     = _linkToInterface,

    FIRST_ID = _none + 1
  };

  enum Flags {
    // AccessFlags syndromes relevant to intrinsics.
    F_none = 0,
    F_R,                        // !static ?native !synchronized (R="regular")
    F_S,                        //  static ?native !synchronized
    F_Y,                        // !static ?native  synchronized
    F_RN,                       // !static  native !synchronized
    F_SN,                       //  static  native !synchronized
    F_RNY,                      // !static  native  synchronized

    FLAG_LIMIT
  };
  enum {
    log2_FLAG_LIMIT = 4         // checked by an assert at start-up
  };

public:
  static ID ID_from(int raw_id) {
    assert(raw_id >= (int)_none && raw_id < (int)ID_LIMIT,
           "must be a valid intrinsic ID");
    return (ID)raw_id;
  }

  static const char* name_at(ID id);

private:
  static ID find_id_impl(vmSymbols::SID holder,
                         vmSymbols::SID name,
                         vmSymbols::SID sig,
                         jshort flags);

  // check if the intrinsic is disabled by course-grained flags.
  static bool disabled_by_jvm_flags(vmIntrinsics::ID id);
public:
  static ID find_id(const char* name);
  // Given a method's class, name, signature, and access flags, report its ID.
  static ID find_id(vmSymbols::SID holder,
                    vmSymbols::SID name,
                    vmSymbols::SID sig,
                    jshort flags) {
    ID id = find_id_impl(holder, name, sig, flags);
#ifdef ASSERT
    // ID _none does not hold the following asserts.
    if (id == _none)  return id;
#endif
    assert(    class_for(id) == holder, "correct id");
    assert(     name_for(id) == name,   "correct id");
    assert(signature_for(id) == sig,    "correct id");
    return id;
  }

  static void verify_method(ID actual_id, Method* m) PRODUCT_RETURN;

  // Find out the symbols behind an intrinsic:
  static vmSymbols::SID     class_for(ID id);
  static vmSymbols::SID      name_for(ID id);
  static vmSymbols::SID signature_for(ID id);
  static Flags              flags_for(ID id);

  static const char* short_name_as_C_string(ID id, char* buf, int size);

  // Wrapper object methods:
  static ID for_boxing(BasicType type);
  static ID for_unboxing(BasicType type);

  // Raw conversion:
  static ID for_raw_conversion(BasicType src, BasicType dest);

  // The methods below provide information related to compiling intrinsics.

  // (1) Information needed by the C1 compiler.

  static bool preserves_state(vmIntrinsics::ID id);
  static bool can_trap(vmIntrinsics::ID id);
  static bool should_be_pinned(vmIntrinsics::ID id);

  // (2) Information needed by the C2 compiler.

  // Returns true if the intrinsic for method 'method' will perform a virtual dispatch.
  static bool does_virtual_dispatch(vmIntrinsics::ID id);
  // A return value larger than 0 indicates that the intrinsic for method
  // 'method' requires predicated logic.
  static int predicates_needed(vmIntrinsics::ID id);

  // There are 2 kinds of JVM options to control intrinsics.
  // 1. Disable/Control Intrinsic accepts a list of intrinsic IDs.
  //    ControlIntrinsic is recommended. DisableIntrinic will be deprecated.
  //    Currently, the DisableIntrinsic list prevails if an intrinsic appears on
  //    both lists.
  //
  // 2. Explicit UseXXXIntrinsics options. eg. UseAESIntrinsics, UseCRC32Intrinsics etc.
  //    Each option can control a group of intrinsics. The user can specify them but
  //    their final values are subject to hardware inspection (VM_Version::initialize).
  //    Stub generators are controlled by them.
  //
  // An intrinsic is enabled if and only if neither the fine-grained control(1) nor
  // the corresponding coarse-grained control(2) disables it.
  static bool is_disabled_by_flags(vmIntrinsics::ID id);

  static bool is_disabled_by_flags(const methodHandle& method);
  static bool is_intrinsic_available(vmIntrinsics::ID id) {
    return !is_disabled_by_flags(id);
  }
};

#endif // SHARE_CLASSFILE_VMSYMBOLS_HPP<|MERGE_RESOLUTION|>--- conflicted
+++ resolved
@@ -300,12 +300,9 @@
   template(jdk_internal_vm_annotation_Hidden_signature,      "Ljdk/internal/vm/annotation/Hidden;") \
   template(jdk_internal_vm_annotation_IntrinsicCandidate_signature, "Ljdk/internal/vm/annotation/IntrinsicCandidate;") \
   template(jdk_internal_vm_annotation_Stable_signature,      "Ljdk/internal/vm/annotation/Stable;") \
-<<<<<<< HEAD
                                                                                                   \
   template(jdk_internal_vm_annotation_ChangesCurrentThread_signature,  "Ljdk/internal/vm/annotation/ChangesCurrentThread;")  \
                                                                                                   \
-=======
->>>>>>> cd33abb1
   /* Support for JSR 292 & invokedynamic (JDK 1.7 and above) */                                   \
   template(java_lang_invoke_CallSite,                 "java/lang/invoke/CallSite")                \
   template(java_lang_invoke_ConstantCallSite,         "java/lang/invoke/ConstantCallSite")        \
