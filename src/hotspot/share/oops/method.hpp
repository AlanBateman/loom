--- conflicted
+++ resolved
@@ -116,15 +116,8 @@
   CompiledMethod* volatile _code;                       // Points to the corresponding piece of native code
   volatile address           _from_interpreted_entry; // Cache of _code ? _adapter->i2c_entry() : _i2i_entry
 
-<<<<<<< HEAD
   int _num_stack_arg_slots;
-    
-#if INCLUDE_AOT
-  CompiledMethod* _aot_code;
-#endif
-
-=======
->>>>>>> 0438cea6
+
   // Constructor
   Method(ConstMethod* xconst, AccessFlags access_flags);
  public:
