/*
 * Copyright (c) 1998, 2019, Oracle and/or its affiliates. All rights reserved.
 * DO NOT ALTER OR REMOVE COPYRIGHT NOTICES OR THIS FILE HEADER.
 *
 * This code is free software; you can redistribute it and/or modify it
 * under the terms of the GNU General Public License version 2 only, as
 * published by the Free Software Foundation.
 *
 * This code is distributed in the hope that it will be useful, but WITHOUT
 * ANY WARRANTY; without even the implied warranty of MERCHANTABILITY or
 * FITNESS FOR A PARTICULAR PURPOSE.  See the GNU General Public License
 * version 2 for more details (a copy is included in the LICENSE file that
 * accompanied this code).
 *
 * You should have received a copy of the GNU General Public License version
 * 2 along with this work; if not, write to the Free Software Foundation,
 * Inc., 51 Franklin St, Fifth Floor, Boston, MA 02110-1301 USA.
 *
 * Please contact Oracle, 500 Oracle Parkway, Redwood Shores, CA 94065 USA
 * or visit www.oracle.com if you need additional information or have any
 * questions.
 *
 */

#include "precompiled.hpp"
#include "code/codeBlob.hpp"
#include "code/codeCache.hpp"
#include "code/nmethod.hpp"
#include "code/scopeDesc.hpp"
#include "compiler/oopMap.hpp"
#include "compiler/oopMap.inline.hpp"
#include "compiler/oopMapStubGenerator.hpp"
#include "gc/shared/collectedHeap.hpp"
#include "logging/log.hpp"
#include "logging/logStream.hpp"
#include "memory/allocation.inline.hpp"
#include "memory/iterator.hpp"
#include "memory/resourceArea.hpp"
#include "oops/compressedOops.hpp"
#include "runtime/atomic.hpp"
#include "runtime/frame.inline.hpp"
#include "runtime/handles.inline.hpp"
#include "runtime/signature.hpp"
#include "utilities/align.hpp"
#include "utilities/lockFreeStack.hpp"
#ifdef COMPILER1
#include "c1/c1_Defs.hpp"
#endif
#ifdef COMPILER2
#include "opto/optoreg.hpp"
#endif

// OopMapStream

OopMapStream::OopMapStream(const OopMap* oop_map)
  : _stream(oop_map->write_stream()->buffer()) {
  // _stream = new CompressedReadStream(oop_map->write_stream()->buffer());
  _size = oop_map->omv_count();
  _position = 0;
  _valid_omv = false;
}

OopMapStream::OopMapStream(const ImmutableOopMap* oop_map)
  : _stream(oop_map->data_addr()) {
  // _stream = new CompressedReadStream(oop_map->data_addr());
  _size = oop_map->count();
  _position = 0;
  _valid_omv = false;
}

void OopMapStream::find_next() {
  if (_position++ < _size) {
    _omv.read_from(&_stream);
    _valid_omv = true;
    return;
  }
  _valid_omv = false;
}


// OopMap

// frame_size units are stack-slots (4 bytes) NOT intptr_t; we can name odd
// slots to hold 4-byte values like ints and floats in the LP64 build.
OopMap::OopMap(int frame_size, int arg_count) {
  // OopMaps are usually quite so small, so pick a small initial size
  set_write_stream(new CompressedWriteStream(32));
  set_omv_count(0);
  _num_oops = 0;
  _index = -1;

#ifdef ASSERT
  _locs_length = VMRegImpl::stack2reg(0)->value() + frame_size + arg_count;
  _locs_used   = NEW_RESOURCE_ARRAY(OopMapValue::oop_types, _locs_length);
  for(int i = 0; i < _locs_length; i++) _locs_used[i] = OopMapValue::unused_value;
#endif
}


OopMap::OopMap(OopMap::DeepCopyToken, OopMap* source) {
  // This constructor does a deep copy
  // of the source OopMap.
  set_write_stream(new CompressedWriteStream(source->omv_count() * 2));
  set_omv_count(0);
  set_offset(source->offset());
  _num_oops = source->num_oops();
  _index = -1;

#ifdef ASSERT
  _locs_length = source->_locs_length;
  _locs_used = NEW_RESOURCE_ARRAY(OopMapValue::oop_types, _locs_length);
  for(int i = 0; i < _locs_length; i++) _locs_used[i] = OopMapValue::unused_value;
#endif

  // We need to copy the entries too.
  for (OopMapStream oms(source); !oms.is_done(); oms.next()) {
    OopMapValue omv = oms.current();
    omv.write_on(write_stream());
    increment_count();
  }
}


OopMap* OopMap::deep_copy() {
  return new OopMap(_deep_copy_token, this);
}

void OopMap::copy_data_to(address addr) const {
  memcpy(addr, write_stream()->buffer(), write_stream()->position());
}

class OopMapSort {
private:
  const OopMap* _map;
  OopMapValue* _values;
  int _count;

public:
  OopMapSort(const OopMap* map) : _map(map), _count(0) {
    _values = NEW_RESOURCE_ARRAY(OopMapValue, _map->omv_count());
  }

  void sort();

  void print();

  void write(CompressedWriteStream* stream) {
    for (int i = 0; i < _count; ++i) {
      _values[i].write_on(stream);
    }
  }

private:
  int find_derived_position(OopMapValue omv, int start) {
    assert(omv.type() == OopMapValue::derived_oop_value, "");

    VMReg base = omv.content_reg();
    int i = start;

    for (; i < _count; ++i) {
      if (base == _values[i].reg()) {

        for (int n = i + 1; n < _count; ++n) {
          if (_values[i].type() != OopMapValue::derived_oop_value || _values[i].content_reg() != base) {
            return n;
          }

          if (derived_cost(_values[i]) > derived_cost(omv)) {
            return n;
          }
        }
        return _count;
      }
    }

    assert(false, "failed to find base");
    return -1;
  }

  int find_position(OopMapValue omv, int start) {
    assert(omv.type() != OopMapValue::derived_oop_value, "");

    int i = start;
    for (; i < _count; ++i) {
      if (omv_cost(_values[i]) > omv_cost(omv)) {
        return i;
      }
    }
    assert(i < _map->omv_count(), "bounds check");
    return i;
  }

  void insert(OopMapValue value, int pos) {
    assert(pos >= 0 && pos < _map->omv_count(), "bounds check");
    assert(pos <= _count, "sanity");

    if (pos < _count) {
      OopMapValue prev = _values[pos];

      for (int i = pos; i < _count; ++i) {
        OopMapValue tmp = _values[i+1];
        _values[i+1] = prev;
        prev = tmp;
      }
    }
    _values[pos] = value;

    ++_count;
  }

  int omv_cost(OopMapValue omv) {
    assert(omv.type() == OopMapValue::oop_value || omv.type() == OopMapValue::narrowoop_value, "");
    return reg_cost(omv.reg());
  }

  int reg_cost(VMReg reg) {
    if (reg->is_reg()) {
      return 0;
    }
    return reg->reg2stack() * VMRegImpl::stack_slot_size;
  }

  int derived_cost(OopMapValue omv) {
    return reg_cost(omv.reg());
  }
};

void OopMapSort::sort() {
  for (OopMapStream oms(_map); !oms.is_done(); oms.next()) {
    OopMapValue omv = oms.current();
    assert(omv.type() == OopMapValue::oop_value || omv.type() == OopMapValue::narrowoop_value || omv.type() == OopMapValue::derived_oop_value || omv.type() == OopMapValue::callee_saved_value, "");
  }

  for (OopMapStream oms(_map); !oms.is_done(); oms.next()) {
    if (oms.current().type() == OopMapValue::callee_saved_value) {
      insert(oms.current(), _count);
    }
  }

  int start = _count;
  for (OopMapStream oms(_map); !oms.is_done(); oms.next()) {
    OopMapValue omv = oms.current();
    if (omv.type() == OopMapValue::oop_value || omv.type() == OopMapValue::narrowoop_value) {
      int pos = find_position(omv, start);
      insert(omv, pos);
    }
  }

  for (OopMapStream oms(_map); !oms.is_done(); oms.next()) {
    OopMapValue omv = oms.current();
    if (omv.type() == OopMapValue::derived_oop_value) {
      int pos = find_derived_position(omv, start);
      assert(pos > 0, "");
      insert(omv, pos);
    }
  }
}

void OopMapSort::print() {
  for (int i = 0; i < _count; ++i) {
    OopMapValue omv = _values[i];
    if (omv.type() == OopMapValue::oop_value || omv.type() == OopMapValue::narrowoop_value) {
      if (omv.reg()->is_reg()) {
        tty->print_cr("[%c][%d] -> reg (%ld)", omv.type() == OopMapValue::narrowoop_value ? 'n' : 'o', i, omv.reg()->value());
      } else {
        tty->print_cr("[%c][%d] -> stack (%lx)", omv.type() == OopMapValue::narrowoop_value ? 'n' : 'o', i, omv.reg()->reg2stack() * VMRegImpl::stack_slot_size);
      }
    } else {
      if (omv.content_reg()->is_reg()) {
        tty->print_cr("[d][%d] -> reg (%ld) stack (%lx)", i, omv.content_reg()->value(), omv.reg()->reg2stack() * VMRegImpl::stack_slot_size);
      } else if (omv.reg()->is_reg()) {
        tty->print_cr("[d][%d] -> stack (%lx) reg (%ld)", i, omv.content_reg()->reg2stack() * VMRegImpl::stack_slot_size, omv.reg()->value());
      } else {
        int derived_offset = omv.reg()->reg2stack() * VMRegImpl::stack_slot_size;
        int base_offset = omv.content_reg()->reg2stack() * VMRegImpl::stack_slot_size;
        tty->print_cr("[d][%d] -> stack (%x) stack (%x)", i, base_offset, derived_offset);
      }
    }
  }
}

void OopMap::copy_and_sort_data_to(address addr) const {
  OopMapSort sort(this);
  sort.sort();
  CompressedWriteStream* stream = new CompressedWriteStream(_write_stream->position());
  sort.write(stream);

  assert(stream->position() == write_stream()->position(), "");
  memcpy(addr, stream->buffer(), stream->position());
  //copy_data_to(addr);
  //sort.print();
}

int OopMap::heap_size() const {
  int size = sizeof(OopMap);
  int align = sizeof(void *) - 1;
  size += write_stream()->position();
  // Align to a reasonable ending point
  size = ((size+align) & ~align);
  return size;
}

// frame_size units are stack-slots (4 bytes) NOT intptr_t; we can name odd
// slots to hold 4-byte values like ints and floats in the LP64 build.
void OopMap::set_xxx(VMReg reg, OopMapValue::oop_types x, VMReg optional) {

  assert(reg->value() < _locs_length, "too big reg value for stack size");
  assert( _locs_used[reg->value()] == OopMapValue::unused_value, "cannot insert twice" );
  debug_only( _locs_used[reg->value()] = x; )

  OopMapValue o(reg, x, optional);
  o.write_on(write_stream());
  increment_count();
  if (x == OopMapValue::oop_value || x == OopMapValue::narrowoop_value)
    increment_num_oops();
}


void OopMap::set_oop(VMReg reg) {
  set_xxx(reg, OopMapValue::oop_value, VMRegImpl::Bad());
}


// void OopMap::set_value(VMReg reg) {
//   set_xxx(reg, OopMapValue::live_value, VMRegImpl::Bad());
// }


void OopMap::set_narrowoop(VMReg reg) {
  set_xxx(reg, OopMapValue::narrowoop_value, VMRegImpl::Bad());
}


void OopMap::set_callee_saved(VMReg reg, VMReg caller_machine_register ) {
  set_xxx(reg, OopMapValue::callee_saved_value, caller_machine_register);
}


void OopMap::set_derived_oop(VMReg reg, VMReg derived_from_local_register ) {
  if( reg == derived_from_local_register ) {
    // Actually an oop, derived shares storage with base,
    set_oop(reg);
  } else {
    set_xxx(reg, OopMapValue::derived_oop_value, derived_from_local_register);
  }
}

// OopMapSet

OopMapSet::OopMapSet() {
  set_om_size(MinOopMapAllocation);
  set_om_count(0);
  OopMap** temp = NEW_RESOURCE_ARRAY(OopMap*, om_size());
  set_om_data(temp);
}


void OopMapSet::grow_om_data() {
  int new_size = om_size() * 2;
  OopMap** new_data = NEW_RESOURCE_ARRAY(OopMap*, new_size);
  memcpy(new_data,om_data(),om_size() * sizeof(OopMap*));
  set_om_size(new_size);
  set_om_data(new_data);
}

int OopMapSet::add_gc_map(int pc_offset, OopMap *map ) {
  assert(om_size() != -1,"Cannot grow a fixed OopMapSet");

  if(om_count() >= om_size()) {
    grow_om_data();
  }
  map->set_offset(pc_offset);

#ifdef ASSERT
  if(om_count() > 0) {
    OopMap* last = at(om_count()-1);
    if (last->offset() == map->offset() ) {
      fatal("OopMap inserted twice");
    }
    if(last->offset() > map->offset()) {
      tty->print_cr( "WARNING, maps not sorted: pc[%d]=%d, pc[%d]=%d",
                      om_count(),last->offset(),om_count()+1,map->offset());
    }
  }
#endif // ASSERT

  int index = om_count();
  set(index,map);
  map->_index = index;
  increment_count();
  return index;
}


int OopMapSet::heap_size() const {
  // The space we use
  int size = sizeof(OopMap);
  int align = sizeof(void *) - 1;
  size = ((size+align) & ~align);
  size += om_count() * sizeof(OopMap*);

  // Now add in the space needed for the indivdiual OopMaps
  for(int i=0; i < om_count(); i++) {
    size += at(i)->heap_size();
  }
  // We don't need to align this, it will be naturally pointer aligned
  return size;
}


OopMap* OopMapSet::singular_oop_map() {
  guarantee(om_count() == 1, "Make sure we only have a single gc point");
  return at(0);
}


OopMap* OopMapSet::find_map_at_offset(int pc_offset) const {
  int i, len = om_count();
  assert( len > 0, "must have pointer maps" );

  // Scan through oopmaps. Stop when current offset is either equal or greater
  // than the one we are looking for.
  for( i = 0; i < len; i++) {
    if( at(i)->offset() >= pc_offset )
      break;
  }

  assert( i < len, "oopmap not found" );

  OopMap* m = at(i);
  assert( m->offset() == pc_offset, "oopmap not found" );
  return m;
}

class AddDerivedOop : public DerivedOopClosure {
public:
  enum { SkipNull = true, NeedsLock = true };
  virtual void do_derived_oop(oop* base, oop* derived) {
#if !defined(TIERED) && !INCLUDE_JVMCI
    COMPILER1_PRESENT(ShouldNotReachHere();)
#endif // !defined(TIERED) && !INCLUDE_JVMCI
#if COMPILER2_OR_JVMCI
      DerivedPointerTable::add(derived, base);
#endif // COMPILER2_OR_JVMCI
  }
};

void OopMapSet::oops_do(const frame *fr, const RegisterMap* reg_map, OopClosure* f, DerivedOopClosure* df) {
  // add_derived_oop: add derived oops to a table
  find_map(fr)->oops_do(fr, reg_map, f, df);
  // all_do(fr, reg_map, f, df != NULL ? df : &add_derived_oop, &do_nothing_cl);
}

// void OopMapSet::all_do(const frame *fr, const RegisterMap *reg_map,
//                        OopClosure* oop_fn, DerivedOopClosure* derived_oop_fn,
//                        OopClosure* value_fn) {
//   find_map(fr)->oops_do(fr, reg_map, oop_fn, derived_oop_fn, value_fn);
// }



// NULL, fail, success (address)
void ImmutableOopMap::generate_stub(const CodeBlob* cb) const {
  /* The address of the ImmutableOopMap is put into the _freeze_stub and _thaw_stub 
   * if we can't generate the stub for some reason */
  address default_value = Continuations::default_freeze_oops_stub();
  address slow_value = Continuations::freeze_oops_slow();

  assert(default_value != slow_value, "should not reach here!");

  if (_freeze_stub == default_value) {
    OopMapStubGenerator cgen(cb, *this);
    // lock this by putting the slow path in place
    if (Atomic::cmpxchg(&_freeze_stub, default_value, slow_value) == default_value) {
      if (!cgen.generate()) {
        Atomic::store(&_thaw_stub, (address) Continuations::thaw_oops_slow());
        cgen.free();
        return;
      }

      Atomic::store(&_freeze_stub, cgen.freeze_stub());
      Atomic::store(&_thaw_stub, cgen.thaw_stub());
    }
  }
}

<<<<<<< HEAD
void ImmutableOopMap::oops_do(const frame *fr, const RegisterMap *reg_map,
                              OopClosure* oop_fn, DerivedOopClosure* derived_oop_fn) const {
  AddDerivedOop add_derived_oop;
  if (derived_oop_fn == NULL) {
    derived_oop_fn = &add_derived_oop;
  }
  OopMapDo<OopClosure, DerivedOopClosure, SkipNullValue> visitor(oop_fn, derived_oop_fn);
  visitor.oops_do(fr, reg_map, this);
}

void ImmutableOopMap::all_type_do(const frame *fr, OopMapClosure* fn) const {
  OopMapValue omv;
  for (OopMapStream oms(this); !oms.is_done(); oms.next()) {
    omv = oms.current();
    if (fn->handle_type(omv.type())) {
      fn->do_value(omv.reg(), omv.type());
    }
  }
}

void ImmutableOopMap::all_type_do(const frame *fr, OopMapValue::oop_types type, OopMapClosure* fn) const {
  OopMapValue omv;
  for (OopMapStream oms(this); !oms.is_done(); oms.next()) {
    omv = oms.current();
    if (omv.type() == type) {
      fn->do_value(omv.reg(), omv.type());
=======
  {
    // We want coop and oop oop_types
    for (OopMapStream oms(map); !oms.is_done(); oms.next()) {
      OopMapValue omv = oms.current();
      oop* loc = fr->oopmapreg_to_location(omv.reg(),reg_map);
      // It should be an error if no location can be found for a
      // register mentioned as contained an oop of some kind.  Maybe
      // this was allowed previously because value_value items might
      // be missing?
      guarantee(loc != NULL, "missing saved register");
      if ( omv.type() == OopMapValue::oop_value ) {
        oop val = *loc;
        if (val == NULL || CompressedOops::is_base(val)) {
          // Ignore NULL oops and decoded NULL narrow oops which
          // equal to CompressedOops::base() when a narrow oop
          // implicit null check is used in compiled code.
          // The narrow_oop_base could be NULL or be the address
          // of the page below heap depending on compressed oops mode.
          continue;
        }
#ifdef ASSERT
        if ((((uintptr_t)loc & (sizeof(*loc)-1)) != 0) ||
            !Universe::heap()->is_in_or_null(*loc)) {
          tty->print_cr("# Found non oop pointer.  Dumping state at failure");
          // try to dump out some helpful debugging information
          trace_codeblob_maps(fr, reg_map);
          omv.print();
          tty->print_cr("register r");
          omv.reg()->print();
          tty->print_cr("loc = %p *loc = %p\n", loc, cast_from_oop<address>(*loc));
          // do the real assert.
          assert(Universe::heap()->is_in_or_null(*loc), "found non oop pointer");
        }
#endif // ASSERT
        oop_fn->do_oop(loc);
      } else if ( omv.type() == OopMapValue::narrowoop_value ) {
        narrowOop *nl = (narrowOop*)loc;
#ifndef VM_LITTLE_ENDIAN
        VMReg vmReg = omv.reg();
        // Don't do this on SPARC float registers as they can be individually addressed
        if (!vmReg->is_stack() SPARC_ONLY(&& !vmReg->is_FloatRegister())) {
          // compressed oops in registers only take up 4 bytes of an
          // 8 byte register but they are in the wrong part of the
          // word so adjust loc to point at the right place.
          nl = (narrowOop*)((address)nl + 4);
        }
#endif
        oop_fn->do_oop(nl);
      }
>>>>>>> f262092f
    }
  }
}

static void update_register_map1(const ImmutableOopMap* oopmap, const frame* fr, RegisterMap* reg_map) {
  for (OopMapStream oms(oopmap); !oms.is_done(); oms.next()) {
    OopMapValue omv = oms.current();
    if (omv.type() == OopMapValue::callee_saved_value) {
      VMReg reg = omv.content_reg();
      oop* loc = fr->oopmapreg_to_location(omv.reg(), reg_map);
      reg_map->set_location(reg, (address) loc);
      //DEBUG_ONLY(nof_callee++;)
    }
  }
}

void ImmutableOopMap::update_register_map(const frame *fr, RegisterMap *reg_map) const {
  // ResourceMark rm;
  CodeBlob* cb = fr->cb();
  assert(cb != NULL, "no codeblob");
  // Any reg might be saved by a safepoint handler (see generate_handler_blob).
  assert( reg_map->_update_for_id == NULL || fr->is_older(reg_map->_update_for_id),
         "already updated this map; do not 'update' it twice!" );
  debug_only(reg_map->_update_for_id = fr->id());


  // Check if caller must update oop argument
  assert((reg_map->include_argument_oops() ||
          !cb->caller_must_gc_arguments(reg_map->thread())),
         "include_argument_oops should already be set");

  // Scan through oopmap and find location of all callee-saved registers
  // (we do not do update in place, since info could be overwritten)

  DEBUG_ONLY(int nof_callee = 0;)
  update_register_map1(this, fr, reg_map);

  /*
  for (OopMapStream oms(this, OopMapValue::callee_saved_value); !oms.is_done(); oms.next()) {
    OopMapValue omv = oms.current();
    VMReg reg = omv.content_reg();
    oop* loc = fr->oopmapreg_to_location(omv.reg(), reg_map);
    reg_map->set_location(reg, (address) loc);
    DEBUG_ONLY(nof_callee++;)
  }
  */

  // Check that runtime stubs save all callee-saved registers
#ifdef COMPILER2
  assert(cb == NULL || cb->is_compiled_by_c1() || cb->is_compiled_by_jvmci() || !cb->is_runtime_stub() ||
         (nof_callee >= SAVED_ON_ENTRY_REG_COUNT || nof_callee >= C_SAVED_ON_ENTRY_REG_COUNT),
         "must save all");
#endif // COMPILER2
}

const ImmutableOopMap* OopMapSet::find_map(const frame *fr) { 
  return find_map(fr->cb(), fr->pc()); 
}

const ImmutableOopMap* OopMapSet::find_map(const CodeBlob* cb, address pc) {
  assert(cb != NULL, "no codeblob");
  const ImmutableOopMap* map = cb->oop_map_for_return_address(pc);
  assert(map != NULL, "no ptr map found");
  return map;
}

// Update callee-saved register info for the following frame
void OopMapSet::update_register_map(const frame *fr, RegisterMap *reg_map) {
  find_map(fr)->update_register_map(fr, reg_map);
}

//=============================================================================
// Non-Product code

#ifndef PRODUCT
void OopMapSet::trace_codeblob_maps(const frame *fr, const RegisterMap *reg_map) {
  // Print oopmap and regmap
  tty->print_cr("------ ");
  CodeBlob* cb = fr->cb();
  const ImmutableOopMapSet* maps = cb->oop_maps();
  const ImmutableOopMap* map = cb->oop_map_for_return_address(fr->pc());
  map->print();
  if( cb->is_nmethod() ) {
    nmethod* nm = (nmethod*)cb;
    // native wrappers have no scope data, it is implied
    if (nm->is_native_method()) {
      tty->print("bci: 0 (native)");
    } else {
      ScopeDesc* scope  = nm->scope_desc_at(fr->pc());
      tty->print("bci: %d ",scope->bci());
    }
  }
  tty->cr();
  fr->print_on(tty);
  tty->print("     ");
  cb->print_value_on(tty);  tty->cr();
  if (reg_map != NULL) {
    reg_map->print();
  }
  tty->print_cr("------ ");

}
#endif // PRODUCT

// Printing code is present in product build for -XX:+PrintAssembly.

static
void print_register_type(OopMapValue::oop_types x, VMReg optional,
                         outputStream* st) {
  switch( x ) {
  case OopMapValue::oop_value:
    st->print("Oop");
    break;
  case OopMapValue::narrowoop_value:
    st->print("NarrowOop");
    break;
  case OopMapValue::callee_saved_value:
    st->print("Callers_");
    optional->print_on(st);
    break;
  case OopMapValue::derived_oop_value:
    st->print("Derived_oop_");
    optional->print_on(st);
    break;
  default:
    ShouldNotReachHere();
  }
}

void OopMapValue::print_on(outputStream* st) const {
  reg()->print_on(st);
  st->print("=");
  print_register_type(type(),content_reg(),st);
  st->print(" ");
}

void OopMapValue::print() const { print_on(tty); }

void ImmutableOopMap::print_on(outputStream* st) const {
  OopMapValue omv;
  st->print("ImmutableOopMap {");
  for(OopMapStream oms(this); !oms.is_done(); oms.next()) {
    omv = oms.current();
    omv.print_on(st);
  }
  st->print("}");
}

void ImmutableOopMap::print() const { print_on(tty); }

void OopMap::print_on(outputStream* st) const {
  OopMapValue omv;
  st->print("OopMap {");
  for(OopMapStream oms((OopMap*)this); !oms.is_done(); oms.next()) {
    omv = oms.current();
    omv.print_on(st);
  }
  // Print hex offset in addition.
  st->print("off=%d/0x%x}", (int) offset(), (int) offset());
}

void OopMap::print() const { print_on(tty); }

void ImmutableOopMapSet::print_on(outputStream* st) const {
  const ImmutableOopMap* last = NULL;
  const int len = count();

  st->print_cr("ImmutableOopMapSet contains %d OopMaps", len);

  for (int i = 0; i < len; i++) {
    const ImmutableOopMapPair* pair = pair_at(i);
    const ImmutableOopMap* map = pair->get_from(this);
    if (map != last) {
      st->cr();
      map->print_on(st);
      st->print(" pc offsets: ");
    }
    last = map;
    st->print("%d ", pair->pc_offset());
  }
  st->cr();
}

void ImmutableOopMapSet::print() const { print_on(tty); }

void OopMapSet::print_on(outputStream* st) const {
  const int len = om_count();

  st->print_cr("OopMapSet contains %d OopMaps", len);

  for( int i = 0; i < len; i++) {
    OopMap* m = at(i);
    st->print_cr("#%d ",i);
    m->print_on(st);
    st->cr();
  }
  st->cr();
}

void OopMapSet::print() const { print_on(tty); }

bool OopMap::equals(const OopMap* other) const {
  if (other->_omv_count != _omv_count) {
    return false;
  }
  if (other->write_stream()->position() != write_stream()->position()) {
    return false;
  }
  if (memcmp(other->write_stream()->buffer(), write_stream()->buffer(), write_stream()->position()) != 0) {
    return false;
  }
  return true;
}

int ImmutableOopMapSet::find_slot_for_offset(int pc_offset) const {
  ImmutableOopMapPair* pairs = get_pairs();

  for (int i = 0; i < _count; ++i) {
    if (pairs[i].pc_offset() >= pc_offset) {
      ImmutableOopMapPair* last = &pairs[i];
      assert(last->pc_offset() == pc_offset, "oopmap not found");
      return i;
    }
  }

  guarantee(false, "failed to find oopmap for pc");
  return -1;
}

const ImmutableOopMap* ImmutableOopMapSet::find_map_at_offset(int pc_offset) const {
  ImmutableOopMapPair* pairs = get_pairs();
  ImmutableOopMapPair* last  = NULL;

  for (int i = 0; i < _count; ++i) {
    if (pairs[i].pc_offset() >= pc_offset) {
      last = &pairs[i];
      break;
    }
  }

  // Heal Coverity issue: potential index out of bounds access.
  guarantee(last != NULL, "last may not be null");
  assert(last->pc_offset() == pc_offset, "oopmap not found");
  return last->get_from(this);
}

ImmutableOopMap::ImmutableOopMap(const OopMap* oopmap) : _freeze_stub(Continuations::default_freeze_oops_stub()), _thaw_stub(Continuations::default_thaw_oops_stub()), _count(oopmap->count()), _num_oops(oopmap->num_oops()) {
  _num_oops = oopmap->num_oops();
  address addr = data_addr();
  //oopmap->copy_data_to(addr);
  oopmap->copy_and_sort_data_to(addr);
}

bool ImmutableOopMap::has_any(OopMapValue::oop_types type) const {
  for (OopMapStream oms(this); !oms.is_done(); oms.next()) {
    if (oms.current().type() == type)
      return true;
  }
  return false;
}

#ifdef ASSERT
int ImmutableOopMap::nr_of_bytes() const {
  OopMapStream oms(this);

  while (!oms.is_done()) {
    oms.next();
  }
  return sizeof(ImmutableOopMap) + oms.stream_position();
}

#endif

ImmutableOopMapBuilder::ImmutableOopMapBuilder(const OopMapSet* set) : _set(set), _empty(NULL), _last(NULL), _empty_offset(-1), _last_offset(-1), _offset(0), _required(-1), _new_set(NULL) {
  _mapping = NEW_RESOURCE_ARRAY(Mapping, _set->size());
}

int ImmutableOopMapBuilder::size_for(const OopMap* map) const {
  return align_up((int)sizeof(ImmutableOopMap) + map->data_size(), 8);
}

int ImmutableOopMapBuilder::heap_size() {
  int base = sizeof(ImmutableOopMapSet);
  base = align_up(base, 8);

  // all of ours pc / offset pairs
  int pairs = _set->size() * sizeof(ImmutableOopMapPair);
  pairs = align_up(pairs, 8);

  for (int i = 0; i < _set->size(); ++i) {
    int size = 0;
    OopMap* map = _set->at(i);

    if (is_empty(map)) {
      /* only keep a single empty map in the set */
      if (has_empty()) {
        _mapping[i].set(Mapping::OOPMAP_EMPTY, _empty_offset, 0, map, _empty);
      } else {
        _empty_offset = _offset;
        _empty = map;
        size = size_for(map);
        _mapping[i].set(Mapping::OOPMAP_NEW, _offset, size, map);
      }
    } else if (is_last_duplicate(map)) {
      /* if this entry is identical to the previous one, just point it there */
      _mapping[i].set(Mapping::OOPMAP_DUPLICATE, _last_offset, 0, map, _last);
    } else {
      /* not empty, not an identical copy of the previous entry */
      size = size_for(map);
      _mapping[i].set(Mapping::OOPMAP_NEW, _offset, size, map);
      _last_offset = _offset;
      _last = map;
    }

    assert(_mapping[i]._map == map, "check");
    _offset += size;
  }

  int total = base + pairs + _offset;
  DEBUG_ONLY(total += 8);
  _required = total;
  return total;
}

void ImmutableOopMapBuilder::fill_pair(ImmutableOopMapPair* pair, const OopMap* map, int offset, const ImmutableOopMapSet* set) {
  assert(offset < set->nr_of_bytes(), "check");
  new ((address) pair) ImmutableOopMapPair(map->offset(), offset);
}

int ImmutableOopMapBuilder::fill_map(ImmutableOopMapPair* pair, const OopMap* map, int offset, const ImmutableOopMapSet* set) {
  fill_pair(pair, map, offset, set);
  address addr = (address) pair->get_from(_new_set); // location of the ImmutableOopMap

  new (addr) ImmutableOopMap(map);
  return size_for(map);
}

void ImmutableOopMapBuilder::fill(ImmutableOopMapSet* set, int sz) {
  ImmutableOopMapPair* pairs = set->get_pairs();

  for (int i = 0; i < set->count(); ++i) {
    const OopMap* map = _mapping[i]._map;
    ImmutableOopMapPair* pair = NULL;
    int size = 0;

    if (_mapping[i]._kind == Mapping::OOPMAP_NEW) {
      size = fill_map(&pairs[i], map, _mapping[i]._offset, set);
    } else if (_mapping[i]._kind == Mapping::OOPMAP_DUPLICATE || _mapping[i]._kind == Mapping::OOPMAP_EMPTY) {
      fill_pair(&pairs[i], map, _mapping[i]._offset, set);
    }

    const ImmutableOopMap* nv = set->find_map_at_offset(map->offset());
    //assert(memcmp(map->data(), nv->data_addr(), map->data_size()) == 0, "check identity");
  }
}

#ifdef ASSERT
void ImmutableOopMapBuilder::verify(address buffer, int size, const ImmutableOopMapSet* set) {
  for (int i = 0; i < 8; ++i) {
    assert(buffer[size - 8 + i] == (unsigned char) 0xff, "overwritten memory check");
  }

  for (int i = 0; i < set->count(); ++i) {
    const ImmutableOopMapPair* pair = set->pair_at(i);
    assert(pair->oopmap_offset() < set->nr_of_bytes(), "check size");
    const ImmutableOopMap* map = pair->get_from(set);
    int nr_of_bytes = map->nr_of_bytes();
    assert(pair->oopmap_offset() + nr_of_bytes <= set->nr_of_bytes(), "check size + size");
  }
}
#endif

ImmutableOopMapSet* ImmutableOopMapBuilder::generate_into(address buffer) {
  DEBUG_ONLY(memset(&buffer[_required-8], 0xff, 8));

  _new_set = new (buffer) ImmutableOopMapSet(_set, _required);
  fill(_new_set, _required);

  DEBUG_ONLY(verify(buffer, _required, _new_set));

  return _new_set;
}

ImmutableOopMapSet* ImmutableOopMapBuilder::build() {
  _required = heap_size();

  // We need to allocate a chunk big enough to hold the ImmutableOopMapSet and all of its ImmutableOopMaps
  address buffer = NEW_C_HEAP_ARRAY(unsigned char, _required, mtCode);
  return generate_into(buffer);
}

ImmutableOopMapSet* ImmutableOopMapSet::build_from(const OopMapSet* oopmap_set) {
  ResourceMark mark;
  ImmutableOopMapBuilder builder(oopmap_set);
  return builder.build();
}


//------------------------------DerivedPointerTable---------------------------

#if COMPILER2_OR_JVMCI

class DerivedPointerTable::Entry : public CHeapObj<mtCompiler> {
  oop* _location;   // Location of derived pointer, also pointing to base
  intptr_t _offset; // Offset from base pointer
  Entry* volatile _next;

  static Entry* volatile* next_ptr(Entry& entry) { return &entry._next; }

public:
  Entry(oop* location, intptr_t offset) :
    _location(location), _offset(offset), _next(NULL) {}

  oop* location() const { return _location; }
  intptr_t offset() const { return _offset; }
  Entry* next() const { return _next; }

  typedef LockFreeStack<Entry, &next_ptr> List;
  static List* _list;
};

DerivedPointerTable::Entry::List* DerivedPointerTable::Entry::_list = NULL;
bool DerivedPointerTable::_active = false;

bool DerivedPointerTable::is_empty() {
  return Entry::_list == NULL || Entry::_list->empty();
}

void DerivedPointerTable::clear() {
  // The first time, we create the list.  Otherwise it should be
  // empty.  If not, then we have probably forgotton to call
  // update_pointers after last GC/Scavenge.
  assert (!_active, "should not be active");
  assert(is_empty(), "table not empty");
  if (Entry::_list == NULL) {
    void* mem = NEW_C_HEAP_OBJ(Entry::List, mtCompiler);
    Entry::_list = ::new (mem) Entry::List();
  }
  _active = true;
}

// Returns value of location as an int
inline intptr_t value_of_loc(oop *pointer) {
  return cast_from_oop<intptr_t>((*pointer));
}

void DerivedPointerTable::add(oop *derived_loc, oop *base_loc) {
  assert(Universe::heap()->is_in_or_null(*base_loc), "not an oop");
  assert(derived_loc != base_loc, "Base and derived in same location");
  if (_active) {
    assert(*derived_loc != (oop)base_loc, "location already added");
    assert(Entry::_list != NULL, "list must exist");
    intptr_t offset = value_of_loc(derived_loc) - value_of_loc(base_loc);
    // This assert is invalid because derived pointers can be
    // arbitrarily far away from their base.
    // assert(offset >= -1000000, "wrong derived pointer info");

    if (TraceDerivedPointers) {
      tty->print_cr(
        "Add derived pointer@" INTPTR_FORMAT
        " - Derived: " INTPTR_FORMAT
        " Base: " INTPTR_FORMAT " (@" INTPTR_FORMAT ") (Offset: " INTX_FORMAT ")",
        p2i(derived_loc), p2i(*derived_loc), p2i(*base_loc), p2i(base_loc), offset
      );
    }
    // Set derived oop location to point to base.
    *derived_loc = (oop)base_loc;
    Entry* entry = new Entry(derived_loc, offset);
    Entry::_list->push(*entry);
  }
}

void DerivedPointerTable::update_pointers() {
  assert(Entry::_list != NULL, "list must exist");
  Entry* entries = Entry::_list->pop_all();
  while (entries != NULL) {
    Entry* entry = entries;
    entries = entry->next();
    oop* derived_loc = entry->location();
    intptr_t offset  = entry->offset();
    // The derived oop was setup to point to location of base
    oop base = **(oop**)derived_loc;
    assert(Universe::heap()->is_in_or_null(base), "must be an oop");

    *derived_loc = (oop)(cast_from_oop<address>(base) + offset);
    assert(value_of_loc(derived_loc) - value_of_loc(&base) == offset, "sanity check");

    if (TraceDerivedPointers) {
      tty->print_cr("Updating derived pointer@" INTPTR_FORMAT
                    " - Derived: " INTPTR_FORMAT "  Base: " INTPTR_FORMAT " (Offset: " INTX_FORMAT ")",
          p2i(derived_loc), p2i(*derived_loc), p2i(base), offset);
    }

    // Delete entry
    delete entry;
  }
  assert(Entry::_list->empty(), "invariant");
  _active = false;
}

#endif // COMPILER2_OR_JVMCI<|MERGE_RESOLUTION|>--- conflicted
+++ resolved
@@ -484,7 +484,6 @@
   }
 }
 
-<<<<<<< HEAD
 void ImmutableOopMap::oops_do(const frame *fr, const RegisterMap *reg_map,
                               OopClosure* oop_fn, DerivedOopClosure* derived_oop_fn) const {
   AddDerivedOop add_derived_oop;
@@ -511,57 +510,6 @@
     omv = oms.current();
     if (omv.type() == type) {
       fn->do_value(omv.reg(), omv.type());
-=======
-  {
-    // We want coop and oop oop_types
-    for (OopMapStream oms(map); !oms.is_done(); oms.next()) {
-      OopMapValue omv = oms.current();
-      oop* loc = fr->oopmapreg_to_location(omv.reg(),reg_map);
-      // It should be an error if no location can be found for a
-      // register mentioned as contained an oop of some kind.  Maybe
-      // this was allowed previously because value_value items might
-      // be missing?
-      guarantee(loc != NULL, "missing saved register");
-      if ( omv.type() == OopMapValue::oop_value ) {
-        oop val = *loc;
-        if (val == NULL || CompressedOops::is_base(val)) {
-          // Ignore NULL oops and decoded NULL narrow oops which
-          // equal to CompressedOops::base() when a narrow oop
-          // implicit null check is used in compiled code.
-          // The narrow_oop_base could be NULL or be the address
-          // of the page below heap depending on compressed oops mode.
-          continue;
-        }
-#ifdef ASSERT
-        if ((((uintptr_t)loc & (sizeof(*loc)-1)) != 0) ||
-            !Universe::heap()->is_in_or_null(*loc)) {
-          tty->print_cr("# Found non oop pointer.  Dumping state at failure");
-          // try to dump out some helpful debugging information
-          trace_codeblob_maps(fr, reg_map);
-          omv.print();
-          tty->print_cr("register r");
-          omv.reg()->print();
-          tty->print_cr("loc = %p *loc = %p\n", loc, cast_from_oop<address>(*loc));
-          // do the real assert.
-          assert(Universe::heap()->is_in_or_null(*loc), "found non oop pointer");
-        }
-#endif // ASSERT
-        oop_fn->do_oop(loc);
-      } else if ( omv.type() == OopMapValue::narrowoop_value ) {
-        narrowOop *nl = (narrowOop*)loc;
-#ifndef VM_LITTLE_ENDIAN
-        VMReg vmReg = omv.reg();
-        // Don't do this on SPARC float registers as they can be individually addressed
-        if (!vmReg->is_stack() SPARC_ONLY(&& !vmReg->is_FloatRegister())) {
-          // compressed oops in registers only take up 4 bytes of an
-          // 8 byte register but they are in the wrong part of the
-          // word so adjust loc to point at the right place.
-          nl = (narrowOop*)((address)nl + 4);
-        }
-#endif
-        oop_fn->do_oop(nl);
-      }
->>>>>>> f262092f
     }
   }
 }
