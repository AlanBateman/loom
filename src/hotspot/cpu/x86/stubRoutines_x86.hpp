/*
 * Copyright (c) 2013, 2021, Oracle and/or its affiliates. All rights reserved.
 * DO NOT ALTER OR REMOVE COPYRIGHT NOTICES OR THIS FILE HEADER.
 *
 * This code is free software; you can redistribute it and/or modify it
 * under the terms of the GNU General Public License version 2 only, as
 * published by the Free Software Foundation.
 *
 * This code is distributed in the hope that it will be useful, but WITHOUT
 * ANY WARRANTY; without even the implied warranty of MERCHANTABILITY or
 * FITNESS FOR A PARTICULAR PURPOSE.  See the GNU General Public License
 * version 2 for more details (a copy is included in the LICENSE file that
 * accompanied this code).
 *
 * You should have received a copy of the GNU General Public License version
 * 2 along with this work; if not, write to the Free Software Foundation,
 * Inc., 51 Franklin St, Fifth Floor, Boston, MA 02110-1301 USA.
 *
 * Please contact Oracle, 500 Oracle Parkway, Redwood Shores, CA 94065 USA
 * or visit www.oracle.com if you need additional information or have any
 * questions.
 *
 */

#ifndef CPU_X86_STUBROUTINES_X86_HPP
#define CPU_X86_STUBROUTINES_X86_HPP

// This file holds the platform specific parts of the StubRoutines
// definition. See stubRoutines.hpp for a description on how to
// extend it.

static bool returns_to_call_stub(address return_pc) { return return_pc == _call_stub_return_address; }

enum platform_dependent_constants {
  code_size1 = 20000 LP64_ONLY(+10000),         // simply increase if too small (assembler will crash if too small)
<<<<<<< HEAD
  code_size2 = 35300 LP64_ONLY(+32000) WINDOWS_ONLY(+2048)          // simply increase if too small (assembler will crash if too small)
=======
  code_size2 = 35300 LP64_ONLY(+35000)          // simply increase if too small (assembler will crash if too small)
>>>>>>> 9a3e9542
};

class x86 {
 friend class StubGenerator;
 friend class VMStructs;

#ifdef _LP64
 private:
  static address _get_previous_sp_entry;

  static address _f2i_fixup;
  static address _f2l_fixup;
  static address _d2i_fixup;
  static address _d2l_fixup;

  static address _float_sign_mask;
  static address _float_sign_flip;
  static address _double_sign_mask;
  static address _double_sign_flip;

 public:

  static address get_previous_sp_entry() {
    return _get_previous_sp_entry;
  }

  static address f2i_fixup() {
    return _f2i_fixup;
  }

  static address f2l_fixup() {
    return _f2l_fixup;
  }

  static address d2i_fixup() {
    return _d2i_fixup;
  }

  static address d2l_fixup() {
    return _d2l_fixup;
  }

  static address float_sign_mask() {
    return _float_sign_mask;
  }

  static address float_sign_flip() {
    return _float_sign_flip;
  }

  static address double_sign_mask() {
    return _double_sign_mask;
  }

  static address double_sign_flip() {
    return _double_sign_flip;
  }

#else // !LP64

 private:
  static address _verify_fpu_cntrl_wrd_entry;
  static address _d2i_wrapper;
  static address _d2l_wrapper;

  static jint    _fpu_cntrl_wrd_std;
  static jint    _fpu_cntrl_wrd_24;
  static jint    _fpu_cntrl_wrd_trunc;

  static jint    _fpu_subnormal_bias1[3];
  static jint    _fpu_subnormal_bias2[3];

 public:
  static address verify_fpu_cntrl_wrd_entry() { return _verify_fpu_cntrl_wrd_entry; }
  static address d2i_wrapper()                { return _d2i_wrapper; }
  static address d2l_wrapper()                { return _d2l_wrapper; }
  static address addr_fpu_cntrl_wrd_std()     { return (address)&_fpu_cntrl_wrd_std;   }
  static address addr_fpu_cntrl_wrd_24()      { return (address)&_fpu_cntrl_wrd_24;    }
  static address addr_fpu_cntrl_wrd_trunc()   { return (address)&_fpu_cntrl_wrd_trunc; }
  static address addr_fpu_subnormal_bias1()   { return (address)&_fpu_subnormal_bias1; }
  static address addr_fpu_subnormal_bias2()   { return (address)&_fpu_subnormal_bias2; }

  static jint    fpu_cntrl_wrd_std()          { return _fpu_cntrl_wrd_std; }
#endif // !LP64

 private:
  static jint    _mxcsr_std;

  static address _verify_mxcsr_entry;
  // shuffle mask for fixing up 128-bit words consisting of big-endian 32-bit integers
  static address _key_shuffle_mask_addr;

  //shuffle mask for big-endian 128-bit integers
  static address _counter_shuffle_mask_addr;

  static address _method_entry_barrier;

  // masks and table for CRC32
  static uint64_t _crc_by128_masks[];
  static juint    _crc_table[];
#ifdef _LP64
  static juint    _crc_by128_masks_avx512[];
  static juint    _crc_table_avx512[];
  static juint    _shuf_table_crc32_avx512[];
  static juint    _adler32_shuf0_table[];
  static juint    _adler32_shuf1_table[];
  static juint    _adler32_ascale_table[];
#endif // _LP64
  // table for CRC32C
  static juint* _crc32c_table;
  // swap mask for ghash
  static address _ghash_long_swap_mask_addr;
  static address _ghash_byte_swap_mask_addr;
  static address _ghash_poly_addr;
  static address _ghash_shuffmask_addr;

  // upper word mask for sha1
  static address _upper_word_mask_addr;
  // byte flip mask for sha1
  static address _shuffle_byte_flip_mask_addr;

  //k256 table for sha256
  static juint _k256[];
  static address _k256_adr;
  static address _vector_short_to_byte_mask;
  static address _vector_float_sign_mask;
  static address _vector_float_sign_flip;
  static address _vector_double_sign_mask;
  static address _vector_double_sign_flip;
  static address _vector_long_sign_mask;
  static address _vector_all_bits_set;
  static address _vector_byte_perm_mask;
  static address _vector_int_to_byte_mask;
  static address _vector_int_to_short_mask;
  static address _vector_32_bit_mask;
  static address _vector_64_bit_mask;
  static address _vector_int_shuffle_mask;
  static address _vector_byte_shuffle_mask;
  static address _vector_short_shuffle_mask;
  static address _vector_long_shuffle_mask;
  static address _vector_iota_indices;
#ifdef _LP64
  static juint _k256_W[];
  static address _k256_W_adr;
  static julong _k512_W[];
  static address _k512_W_addr;
  // byte flip mask for sha512
  static address _pshuffle_byte_flip_mask_addr_sha512;
  static address _counter_mask_addr;
  // Masks for base64
  static address _encoding_table_base64;
  static address _shuffle_base64;
  static address _avx2_shuffle_base64;
  static address _avx2_input_mask_base64;
  static address _avx2_lut_base64;
  static address _lookup_lo_base64;
  static address _lookup_hi_base64;
  static address _lookup_lo_base64url;
  static address _lookup_hi_base64url;
  static address _pack_vec_base64;
  static address _join_0_1_base64;
  static address _join_1_2_base64;
  static address _join_2_3_base64;
  static address _decoding_table_base64;
  static address _ghash_poly512_addr;
#endif
  // byte flip mask for sha256
  static address _pshuffle_byte_flip_mask_addr;

  //tables common for LIBM sin and cos
  static juint _ONEHALF[];
  static address _ONEHALF_adr;
  static juint _P_2[];
  static address _P_2_adr;
  static juint _SC_4[];
  static address _SC_4_adr;
  static juint _Ctable[];
  static address _Ctable_adr;
  static juint _SC_2[];
  static address _SC_2_adr;
  static juint _SC_3[];
  static address _SC_3_adr;
  static juint _SC_1[];
  static address _SC_1_adr;
  static juint _PI_INV_TABLE[];
  static address _PI_INV_TABLE_adr;
  static juint _PI_4[];
  static address _PI_4_adr;
  static juint _PI32INV[];
  static address _PI32INV_adr;
  static juint _SIGN_MASK[];
  static address _SIGN_MASK_adr;
  static juint _P_1[];
  static address _P_1_adr;
  static juint _P_3[];
  static address _P_3_adr;
  static juint _NEG_ZERO[];
  static address _NEG_ZERO_adr;

  //tables common for LIBM sincos and tancot
  static juint _L_2il0floatpacket_0[];
  static address _L_2il0floatpacket_0_adr;
  static juint _Pi4Inv[];
  static address _Pi4Inv_adr;
  static juint _Pi4x3[];
  static address _Pi4x3_adr;
  static juint _Pi4x4[];
  static address _Pi4x4_adr;
  static juint _ones[];
  static address _ones_adr;

 public:
  static address addr_mxcsr_std()        { return (address)&_mxcsr_std; }
  static address verify_mxcsr_entry()    { return _verify_mxcsr_entry; }
  static address key_shuffle_mask_addr() { return _key_shuffle_mask_addr; }
  static address counter_shuffle_mask_addr() { return _counter_shuffle_mask_addr; }
  static address crc_by128_masks_addr()  { return (address)_crc_by128_masks; }
#ifdef _LP64
  static address crc_by128_masks_avx512_addr()  { return (address)_crc_by128_masks_avx512; }
  static address shuf_table_crc32_avx512_addr()  { return (address)_shuf_table_crc32_avx512; }
  static address crc_table_avx512_addr()  { return (address)_crc_table_avx512; }
  static address ghash_polynomial512_addr() { return _ghash_poly512_addr; }
#endif // _LP64
  static address ghash_long_swap_mask_addr() { return _ghash_long_swap_mask_addr; }
  static address ghash_byte_swap_mask_addr() { return _ghash_byte_swap_mask_addr; }
  static address ghash_shufflemask_addr() { return _ghash_shuffmask_addr; }
  static address ghash_polynomial_addr() { return _ghash_poly_addr; }
  static address upper_word_mask_addr() { return _upper_word_mask_addr; }
  static address shuffle_byte_flip_mask_addr() { return _shuffle_byte_flip_mask_addr; }
  static address k256_addr()      { return _k256_adr; }
  static address method_entry_barrier() { return _method_entry_barrier; }

  static address vector_short_to_byte_mask() {
    return _vector_short_to_byte_mask;
  }
  static address vector_float_sign_mask() {
    return _vector_float_sign_mask;
  }

  static address vector_float_sign_flip() {
    return _vector_float_sign_flip;
  }

  static address vector_double_sign_mask() {
    return _vector_double_sign_mask;
  }

  static address vector_double_sign_flip() {
    return _vector_double_sign_flip;
  }

  static address vector_all_bits_set() {
    return _vector_all_bits_set;
  }

  static address vector_byte_perm_mask() {
    return _vector_byte_perm_mask;
  }

  static address vector_int_to_byte_mask() {
    return _vector_int_to_byte_mask;
  }

  static address vector_int_to_short_mask() {
    return _vector_int_to_short_mask;
  }

  static address vector_32_bit_mask() {
    return _vector_32_bit_mask;
  }

  static address vector_64_bit_mask() {
    return _vector_64_bit_mask;
  }

  static address vector_int_shuffle_mask() {
    return _vector_int_shuffle_mask;
  }

  static address vector_byte_shuffle_mask() {
    return _vector_byte_shuffle_mask;
  }

  static address vector_short_shuffle_mask() {
    return _vector_short_shuffle_mask;
  }

  static address vector_long_shuffle_mask() {
    return _vector_long_shuffle_mask;
  }

  static address vector_long_sign_mask() {
    return _vector_long_sign_mask;
  }

  static address vector_iota_indices() {
    return _vector_iota_indices;
  }

#ifdef _LP64
  static address k256_W_addr()    { return _k256_W_adr; }
  static address k512_W_addr()    { return _k512_W_addr; }
  static address pshuffle_byte_flip_mask_addr_sha512() { return _pshuffle_byte_flip_mask_addr_sha512; }
  static address base64_encoding_table_addr() { return _encoding_table_base64; }
  static address base64_shuffle_addr() { return _shuffle_base64; }
  static address base64_avx2_shuffle_addr() { return _avx2_shuffle_base64; }
  static address base64_avx2_input_mask_addr() { return _avx2_input_mask_base64; }
  static address base64_avx2_lut_addr() { return _avx2_lut_base64; }
  static address counter_mask_addr() { return _counter_mask_addr; }
  static address base64_vbmi_lookup_lo_addr() { return _lookup_lo_base64; }
  static address base64_vbmi_lookup_hi_addr() { return _lookup_hi_base64; }
  static address base64_vbmi_lookup_lo_url_addr() { return _lookup_lo_base64url; }
  static address base64_vbmi_lookup_hi_url_addr() { return _lookup_hi_base64url; }
  static address base64_vbmi_pack_vec_addr() { return _pack_vec_base64; }
  static address base64_vbmi_join_0_1_addr() { return _join_0_1_base64; }
  static address base64_vbmi_join_1_2_addr() { return _join_1_2_base64; }
  static address base64_vbmi_join_2_3_addr() { return _join_2_3_base64; }
  static address base64_decoding_table_addr() { return _decoding_table_base64; }
#endif
  static address pshuffle_byte_flip_mask_addr() { return _pshuffle_byte_flip_mask_addr; }
  static void generate_CRC32C_table(bool is_pclmulqdq_supported);
  static address _ONEHALF_addr()      { return _ONEHALF_adr; }
  static address _P_2_addr()      { return _P_2_adr; }
  static address _SC_4_addr()      { return _SC_4_adr; }
  static address _Ctable_addr()      { return _Ctable_adr; }
  static address _SC_2_addr()      { return _SC_2_adr; }
  static address _SC_3_addr()      { return _SC_3_adr; }
  static address _SC_1_addr()      { return _SC_1_adr; }
  static address _PI_INV_TABLE_addr()      { return _PI_INV_TABLE_adr; }
  static address _PI_4_addr()      { return _PI_4_adr; }
  static address _PI32INV_addr()      { return _PI32INV_adr; }
  static address _SIGN_MASK_addr()      { return _SIGN_MASK_adr; }
  static address _P_1_addr()      { return _P_1_adr; }
  static address _P_3_addr()      { return _P_3_adr; }
  static address _NEG_ZERO_addr()      { return _NEG_ZERO_adr; }
  static address _L_2il0floatpacket_0_addr()      { return _L_2il0floatpacket_0_adr; }
  static address _Pi4Inv_addr()      { return _Pi4Inv_adr; }
  static address _Pi4x3_addr()      { return _Pi4x3_adr; }
  static address _Pi4x4_addr()      { return _Pi4x4_adr; }
  static address _ones_addr()      { return _ones_adr; }

};

#endif // CPU_X86_STUBROUTINES_X86_HPP<|MERGE_RESOLUTION|>--- conflicted
+++ resolved
@@ -33,11 +33,7 @@
 
 enum platform_dependent_constants {
   code_size1 = 20000 LP64_ONLY(+10000),         // simply increase if too small (assembler will crash if too small)
-<<<<<<< HEAD
-  code_size2 = 35300 LP64_ONLY(+32000) WINDOWS_ONLY(+2048)          // simply increase if too small (assembler will crash if too small)
-=======
-  code_size2 = 35300 LP64_ONLY(+35000)          // simply increase if too small (assembler will crash if too small)
->>>>>>> 9a3e9542
+  code_size2 = 35300 LP64_ONLY(+35000) WINDOWS_ONLY(+2048) // simply increase if too small (assembler will crash if too small)
 };
 
 class x86 {
