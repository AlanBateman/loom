--- conflicted
+++ resolved
@@ -629,14 +629,10 @@
         try {
             SocketAddress remote = beginRead(true, false);
             boolean connected = (remote != null);
-<<<<<<< HEAD
+
             lockedConfigureNonBlockingIfNeeded();
-            n = receive(dst, connected);
-            while (n == IOStatus.UNAVAILABLE && isOpen()) {
-=======
             int n = receive(dst, connected);
             while (IOStatus.okayToRetry(n) && isOpen()) {
->>>>>>> ee140f7f
                 park(Net.POLLIN);
                 n = receive(dst, connected);
             }
