--- conflicted
+++ resolved
@@ -45,26 +45,18 @@
 import java.util.concurrent.TimeUnit;
 import java.util.concurrent.locks.LockSupport;
 
+import jdk.internal.event.ThreadSleepEvent;
 import jdk.internal.misc.TerminatingThreadLocal;
-<<<<<<< HEAD
 import jdk.internal.misc.Unsafe;
 import jdk.internal.misc.VM;
-import sun.nio.ch.Interruptible;
-=======
->>>>>>> 4fe07ccc
 import jdk.internal.reflect.CallerSensitive;
 import jdk.internal.reflect.Reflection;
 import jdk.internal.vm.annotation.IntrinsicCandidate;
 import sun.nio.ch.Interruptible;
 import sun.security.util.SecurityConstants;
-<<<<<<< HEAD
-import jdk.internal.HotSpotIntrinsicCandidate;
-import jdk.internal.event.ThreadSleepEvent;
 
 import static java.util.concurrent.TimeUnit.MILLISECONDS;
 import static java.util.concurrent.TimeUnit.NANOSECONDS;
-=======
->>>>>>> 4fe07ccc
 
 /**
  * A <i>thread</i> is a thread of execution in a program. The Java
@@ -244,7 +236,7 @@
     /**
      * Sets the Thread object to be returned by Thread.currentThread().
      */
-    @HotSpotIntrinsicCandidate
+    @IntrinsicCandidate
     native void setCurrentThread(Thread thread);
 
     /**
@@ -261,7 +253,7 @@
         return currentThread0();
     }
 
-    @HotSpotIntrinsicCandidate
+    @IntrinsicCandidate
     private static native Thread currentThread0();
 
     // Scoped support:
@@ -270,10 +262,10 @@
      * TBD
      * @return TBD
      */
-    @HotSpotIntrinsicCandidate
+    @IntrinsicCandidate
     static native Object[] scopedCache();
 
-    @HotSpotIntrinsicCandidate
+    @IntrinsicCandidate
     static native void setScopedCache(Object[] cache);
 
     // A simple (not very) random string of bits to use when evicting
