--- conflicted
+++ resolved
@@ -2029,18 +2029,10 @@
     /**
      * Create PrintStream for stdout/err based on encoding.
      */
-<<<<<<< HEAD
     private static PrintStream newPrintStream(OutputStream out, String enc) {
-       if (enc != null) {
-            try {
-                return new PrintStream(new BufferedOutputStream(out, 128), true, enc);
-            } catch (UnsupportedEncodingException uee) {}
-=======
-    private static PrintStream newPrintStream(FileOutputStream fos, String enc) {
         if (enc != null) {
-            return new PrintStream(new BufferedOutputStream(fos, 128), true,
+            return new PrintStream(new BufferedOutputStream(out, 128), true,
                                    Charset.forName(enc, UTF_8.INSTANCE));
->>>>>>> 8683de5e
         }
         return new PrintStream(new BufferedOutputStream(out, 128), true);
     }
@@ -2167,14 +2159,6 @@
         // classes are used.
         VM.initializeOSEnvironment();
 
-<<<<<<< HEAD
-=======
-        // The main thread is not added to its thread group in the same
-        // way as other threads; we must do it ourselves here.
-        Thread current = Thread.currentThread();
-        current.getThreadGroup().add(current);
-
->>>>>>> 8683de5e
         // Subsystems that are invoked during initialization can invoke
         // VM.isBooted() in order to avoid doing things that should
         // wait until the VM is fully initialized. The initialization level
