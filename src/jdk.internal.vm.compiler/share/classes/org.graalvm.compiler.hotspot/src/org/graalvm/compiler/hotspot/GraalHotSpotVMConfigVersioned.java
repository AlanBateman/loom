--- conflicted
+++ resolved
@@ -92,16 +92,14 @@
 
     // JDK-8220049
     boolean threadLocalHandshakes = true;
+    
+    // JDK-8236224
+    boolean compactFields = true;
+    int fieldsAllocationStyle = 1;
 
-<<<<<<< HEAD
     int javaThreadHeldMonitorCounterOffset = getFieldOffset("JavaThread::_held_monitor_count", Integer.class, "int");
 
     long continuationThaw = getFieldValue("StubRoutines::_cont_thaw", Long.class, "address");
     long continuationGetSP = getFieldValue("StubRoutines::_cont_getSP", Long.class, "address");
     long continuationDoYield = getFieldValue("StubRoutines::_cont_doYield", Long.class, "address");
-=======
-    // JDK-8236224
-    boolean compactFields = true;
-    int fieldsAllocationStyle = 1;
->>>>>>> 257de28b
 }